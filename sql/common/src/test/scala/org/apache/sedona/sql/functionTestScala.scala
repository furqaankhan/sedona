/*
 * Licensed to the Apache Software Foundation (ASF) under one
 * or more contributor license agreements.  See the NOTICE file
 * distributed with this work for additional information
 * regarding copyright ownership.  The ASF licenses this file
 * to you under the Apache License, Version 2.0 (the
 * "License"); you may not use this file except in compliance
 * with the License.  You may obtain a copy of the License at
 *
 *   http://www.apache.org/licenses/LICENSE-2.0
 *
 * Unless required by applicable law or agreed to in writing,
 * software distributed under the License is distributed on an
 * "AS IS" BASIS, WITHOUT WARRANTIES OR CONDITIONS OF ANY
 * KIND, either express or implied.  See the License for the
 * specific language governing permissions and limitations
 * under the License.
 */

package org.apache.sedona.sql

import org.apache.commons.codec.binary.Hex
import org.apache.sedona.sql.implicits._
import org.apache.spark.sql.catalyst.expressions.{GenericRow, GenericRowWithSchema}
import org.apache.spark.sql.functions._
import org.apache.spark.sql.sedona_sql.expressions.ST_Degrees
import org.apache.spark.sql.{DataFrame, Row}
import org.geotools.referencing.CRS
import org.junit.Assert.assertEquals
import org.locationtech.jts.algorithm.MinimumBoundingCircle
import org.locationtech.jts.geom.{Geometry, Polygon}
import org.locationtech.jts.io.WKTWriter
import org.locationtech.jts.linearref.LengthIndexedLine
import org.locationtech.jts.operation.distance3d.Distance3DOp
import org.opengis.referencing.FactoryException
import org.scalatest.{GivenWhenThen, Matchers}
import org.xml.sax.InputSource

import java.io.StringReader
import javax.xml.parsers.DocumentBuilderFactory
import javax.xml.xpath.XPathFactory

class functionTestScala extends TestBaseScala with Matchers with GeometrySample with GivenWhenThen {

  import sparkSession.implicits._

  describe("Sedona-SQL Function Test") {

    it("Passed ST_ConcaveHull") {
      var polygonWktDf = sparkSession.read.format("csv").option("delimiter", "\t").option("header", "false").load(mixedWktGeometryInputLocation)
      polygonWktDf.createOrReplaceTempView("polygontable")
      var polygonDf = sparkSession.sql("select ST_GeomFromWKT(polygontable._c0) as countyshape from polygontable")
      polygonDf.createOrReplaceTempView("polygondf")
      var functionDf = sparkSession.sql("select ST_ConcaveHull(polygondf.countyshape, 1, true) from polygondf")
      assert(functionDf.count() > 0);
    }

    it("Passed ST_ConvexHull") {
      var polygonWktDf = sparkSession.read.format("csv").option("delimiter", "\t").option("header", "false").load(mixedWktGeometryInputLocation)
      polygonWktDf.createOrReplaceTempView("polygontable")
      var polygonDf = sparkSession.sql("select ST_GeomFromWKT(polygontable._c0) as countyshape from polygontable")
      polygonDf.createOrReplaceTempView("polygondf")
      var functionDf = sparkSession.sql("select ST_ConvexHull(polygondf.countyshape) from polygondf")
      assert(functionDf.count() > 0);
    }

    it("Passed ST_Buffer") {
      val polygonWktDf = sparkSession.read.format("csv").option("delimiter", "\t").option("header", "false").load(mixedWktGeometryInputLocation)
      polygonWktDf.createOrReplaceTempView("polygontable")
      val polygonDf = sparkSession.sql("select ST_GeomFromWKT(polygontable._c0) as countyshape from polygontable")
      polygonDf.createOrReplaceTempView("polygondf")
      val functionDf = sparkSession.sql("select ST_Buffer(polygondf.countyshape, 1) from polygondf")
      assert(functionDf.count() > 0);
    }

    it("Passed ST_Envelope") {
      var polygonWktDf = sparkSession.read.format("csv").option("delimiter", "\t").option("header", "false").load(mixedWktGeometryInputLocation)
      polygonWktDf.createOrReplaceTempView("polygontable")
      var polygonDf = sparkSession.sql("select ST_GeomFromWKT(polygontable._c0) as countyshape from polygontable")
      polygonDf.createOrReplaceTempView("polygondf")
      var functionDf = sparkSession.sql("select ST_Envelope(polygondf.countyshape) from polygondf")
      assert(functionDf.count() > 0);
    }

    it("Passed ST_YMax") {
      var test = sparkSession.sql("SELECT ST_YMax(ST_GeomFromWKT('POLYGON ((-3 -3, 3 -3, 3 -2, -3 -1, -3 -3))'))")
      assert(test.take(1)(0).get(0).asInstanceOf[Double] == -1)
    }

    it("Passed ST_YMin") {
      var test = sparkSession.sql("SELECT ST_YMin(ST_GeomFromWKT('POLYGON ((-3 -3, 3 -3, 3 3, -3 3, -3 -3))'))")
      assert(test.take(1)(0).get(0).asInstanceOf[Double] == -3.0)
    }

    it("Passed ST_ZMax") {
      val test = sparkSession.sql("SELECT ST_ZMax(ST_GeomFromWKT('POLYGON((0 0 0,0 5 0,5 0 0,0 0 5),(1 1 0,3 1 0,1 3 0,1 1 0))'))")
      assert(test.take(1)(0).get(0).asInstanceOf[Double] == 5.0)
    }
    it("Passed ST_ZMax with no Z coordinate") {
      val test = sparkSession.sql("SELECT ST_ZMax(ST_GeomFromWKT('POLYGON((0 0,0 5,5 0,0 0),(1 1,3 1,1 3,1 1))'))")
      assert(test.take(1)(0).get(0) == null)
    }

    it("Passed ST_ZMin") {
      val test = sparkSession.sql("SELECT ST_ZMin(ST_GeomFromWKT('LINESTRING(1 3 4, 5 6 7)'))")
      assert(test.take(1)(0).get(0).asInstanceOf[Double] == 4.0)
    }

    it("Passed ST_ZMin with no Z coordinate") {
      val test = sparkSession.sql("SELECT ST_ZMin(ST_GeomFromWKT('LINESTRING(1 3, 5 6)'))")
      assert(test.take(1)(0).get(0) == null)
    }

    it("Passed ST_Centroid") {
      var polygonWktDf = sparkSession.read.format("csv").option("delimiter", "\t").option("header", "false").load(mixedWktGeometryInputLocation)
      polygonWktDf.createOrReplaceTempView("polygontable")
      var polygonDf = sparkSession.sql("select ST_GeomFromWKT(polygontable._c0) as countyshape from polygontable")
      polygonDf.createOrReplaceTempView("polygondf")
      var functionDf = sparkSession.sql("select ST_Centroid(polygondf.countyshape) from polygondf")
      assert(functionDf.count() > 0);
    }

    it("Passed ST_Length") {
      var polygonWktDf = sparkSession.read.format("csv").option("delimiter", "\t").option("header", "false").load(mixedWktGeometryInputLocation)
      polygonWktDf.createOrReplaceTempView("polygontable")
      var polygonDf = sparkSession.sql("select ST_GeomFromWKT(polygontable._c0) as countyshape from polygontable")
      polygonDf.createOrReplaceTempView("polygondf")
      var functionDf = sparkSession.sql("select ST_Length(polygondf.countyshape) from polygondf")
      assert(functionDf.count() > 0);
    }

    it("Passed ST_Area") {
      var polygonWktDf = sparkSession.read.format("csv").option("delimiter", "\t").option("header", "false").load(mixedWktGeometryInputLocation)
      polygonWktDf.createOrReplaceTempView("polygontable")
      var polygonDf = sparkSession.sql("select ST_GeomFromWKT(polygontable._c0) as countyshape from polygontable")
      polygonDf.createOrReplaceTempView("polygondf")
      var functionDf = sparkSession.sql("select ST_Area(polygondf.countyshape) from polygondf")
      assert(functionDf.count() > 0);
    }

    it("Passed ST_Dimension with Geometry") {
      val geomTestCases = Map(
        ("'POINT (51.3168 -0.56)'") -> "0",
        ("'LineString (0 0, 0 90)'") -> "1",
        ("'POLYGON((0 0,0 5,5 0,0 0))'") -> "2",
        ("'MULTILINESTRING((0 0, 0 5, 5 0, 0 0))'") -> "1"
      )
      for ((geom, expectedResult) <- geomTestCases) {
        val df = sparkSession.sql(s"SELECT ST_Dimension(ST_GeomFromWKT($geom)), " +
          s"$expectedResult")
        val actual = df.take(1)(0).get(0).asInstanceOf[Integer]
        val expected = df.take(1)(0).get(1).asInstanceOf[Integer]
        assertEquals(expected, actual)
      }
    }

    it("Passed DT_Dimension with GeometryCollection") {
      val geomTestCases = Map(
        ("'GEOMETRYCOLLECTION EMPTY'") -> "0",
        ("'GEOMETRYCOLLECTION(LINESTRING(1 1,0 0),POINT(0 0))'") -> "1",
        ("'GEOMETRYCOLLECTION(MULTIPOLYGON(((0 0, 0 1, 1 1, 1 0, 0 0)), ((2 2, 2 3, 3 3, 3 2, 2 2))), MULTIPOINT(6 6, 7 7, 8 8))'") -> "2"
      )
      for ((geom, expectedResult) <- geomTestCases) {
        val df = sparkSession.sql(s"SELECT ST_Dimension(ST_GeomFromWKT($geom)), " +
          s"$expectedResult")
        val actual = df.take(1)(0).get(0).asInstanceOf[Integer]
        val expected = df.take(1)(0).get(1).asInstanceOf[Integer]
        assertEquals(expected, actual)
      }
    }

    it("Passed ST_Distance") {
      var polygonWktDf = sparkSession.read.format("csv").option("delimiter", "\t").option("header", "false").load(mixedWktGeometryInputLocation)
      polygonWktDf.createOrReplaceTempView("polygontable")
      var polygonDf = sparkSession.sql("select ST_GeomFromWKT(polygontable._c0) as countyshape from polygontable")
      polygonDf.createOrReplaceTempView("polygondf")
      var functionDf = sparkSession.sql("select ST_Distance(polygondf.countyshape, polygondf.countyshape) from polygondf")
      assert(functionDf.count() > 0);
    }

    it("Passed ST_3DDistance") {
      val point1 = wktReader.read("POINT Z (0 0 -5)")
      val point2 = wktReader.read("POINT Z (1 1 -6)")
      val pointDf = Seq(Tuple2(point1, point2)).toDF("p1", "p2")
      pointDf.createOrReplaceTempView("pointdf")
      var functionDf = sparkSession.sql("select ST_3DDistance(p1, p2) from pointdf")
      val expected = Distance3DOp.distance(point1, point2)
      assert(functionDf.take(1)(0).get(0).asInstanceOf[Double].equals(expected))
    }

    it("Passed ST_Transform") {
      var polygonWktDf = sparkSession.read.format("csv").option("delimiter", "\t").option("header", "false").load(mixedWktGeometryInputLocation)
      polygonWktDf.createOrReplaceTempView("polygontable")
      var polygonDf = sparkSession.sql("select ST_GeomFromWKT(polygontable._c0) as countyshape from polygontable")
      polygonDf.createOrReplaceTempView("polygondf")
      val polygon = "POLYGON ((110.54671 55.818002, 110.54671 55.143743, 110.940494 55.143743, 110.940494 55.818002, 110.54671 55.818002))"
      // Floats don't have an exact decimal representation. String format varies across jvm:s. Do an approximate match.
      val forceXYExpect = "POLYGON \\(\\(471596.69167460\\d* 6185916.95119\\d*, 471107.562364\\d* 6110880.97422\\d*, 496207.10915\\d* 6110788.80471\\d*, 496271.3193704\\d* 6185825.6056\\d*, 471596.6916746\\d* 6185916.95119\\d*\\)\\)"

      sparkSession.createDataset(Seq(polygon))
        .withColumn("geom", expr("ST_GeomFromWKT(value)"))
        .createOrReplaceTempView("df")

      val forceXYResult = sparkSession.sql(s"""select ST_Transform(ST_FlipCoordinates(ST_geomFromWKT('$polygon')),'EPSG:4326', 'EPSG:32649', false)""").rdd.map(row => row.getAs[Geometry](0).toString).collect()(0)
      forceXYResult should fullyMatch regex(forceXYExpect)
    }

    it("Passed ST_transform WKT version"){
      var polygonWktDf = sparkSession.read.format("csv").option("delimiter", "\t").option("header", "false").load(mixedWktGeometryInputLocation)
      polygonWktDf.createOrReplaceTempView("polygontable")
      var polygonDf = sparkSession.sql("select ST_GeomFromWKT(polygontable._c0) as countyshape from polygontable")
      polygonDf.createOrReplaceTempView("polygondf")
      val polygon = "POLYGON ((110.54671 55.818002, 110.54671 55.143743, 110.940494 55.143743, 110.940494 55.818002, 110.54671 55.818002))"
      val forceXYExpect = "POLYGON \\(\\(471596.6916746\\d* 6185916.95119\\d*, 471107.562364\\d* 6110880.97422\\d*, 496207.10915\\d* 6110788.80471\\d*, 496271.319370\\d* 6185825.6056\\d*, 471596.6916746\\d* 6185916.95119\\d*\\)\\)"

      val EPSG_TGT_CRS = CRS.decode("EPSG:32649")
      val EPSG_TGT_WKT = EPSG_TGT_CRS.toWKT()
      val EPSG_SRC_CRS = CRS.decode("EPSG:4326")
      val EPSG_SRC_WKT = EPSG_SRC_CRS.toWKT()

      sparkSession.createDataset(Seq(polygon))
        .withColumn("geom", expr("ST_GeomFromWKT(value)"))
        .createOrReplaceTempView("df")

      val forceXYResult_TGT_WKT = sparkSession.sql(s"""select ST_Transform(ST_FlipCoordinates(ST_geomFromWKT('$polygon')),'EPSG:4326', '$EPSG_TGT_WKT', false)""").rdd.map(row => row.getAs[Geometry](0).toString).collect()(0)
      forceXYResult_TGT_WKT should fullyMatch regex(forceXYExpect)

      val forceXYResult_SRC_WKT = sparkSession.sql(s"""select ST_Transform(ST_FlipCoordinates(ST_geomFromWKT('$polygon')),'$EPSG_SRC_WKT', 'EPSG:32649', false)""").rdd.map(row => row.getAs[Geometry](0).toString).collect()(0)
      forceXYResult_SRC_WKT should fullyMatch regex(forceXYExpect)

      val forceXYResult_SRC_TGT_WKT = sparkSession.sql(s"""select ST_Transform(ST_FlipCoordinates(ST_geomFromWKT('$polygon')),'$EPSG_SRC_WKT', '$EPSG_TGT_WKT', false)""").rdd.map(row => row.getAs[Geometry](0).toString).collect()(0)
      forceXYResult_SRC_TGT_WKT should fullyMatch regex(forceXYExpect)

    }

    it("Passed Function exception check"){
      val EPSG_TGT_CRS = CRS.decode("EPSG:32649")
      val EPSG_TGT_WKT = EPSG_TGT_CRS.toWKT()
      val epsgFactoryErrorString = EPSG_TGT_WKT.substring(0,EPSG_TGT_WKT.length() - 1)
      val epsgString = "EPSG:4326"
      val epsgNoSuchAuthorityString = "EPSG:9377"
      val polygon = "POLYGON ((110.54671 55.818002, 110.54671 55.143743, 110.940494 55.143743, 110.940494 55.818002, 110.54671 55.818002))"
      import org.locationtech.jts.io.WKTReader
      val reader = new WKTReader
      val polygeom = reader.read(polygon)

      intercept[FactoryException]{
        val d = org.apache.sedona.common.Functions.transform(polygeom, epsgString, epsgFactoryErrorString)
      }

      intercept[FactoryException]{
        val d2 = org.apache.sedona.common.Functions.transform(polygeom, epsgString, epsgNoSuchAuthorityString)
      }

      }


    it("Passed ST_Intersection - intersects but not contains") {

      val testtable = sparkSession.sql("select ST_GeomFromWKT('POLYGON((1 1, 8 1, 8 8, 1 8, 1 1))') as a,ST_GeomFromWKT('POLYGON((2 2, 9 2, 9 9, 2 9, 2 2))') as b")
      testtable.createOrReplaceTempView("testtable")
      val intersec = sparkSession.sql("select ST_Intersection(a,b) from testtable")
      assert(intersec.take(1)(0).get(0).asInstanceOf[Geometry].toText.equals("POLYGON ((2 8, 8 8, 8 2, 2 2, 2 8))"))
    }

    it("Passed ST_Intersection - intersects but left contains right") {

      val testtable = sparkSession.sql("select ST_GeomFromWKT('POLYGON((1 1, 1 5, 5 5, 1 1))') as a,ST_GeomFromWKT('POLYGON((2 2, 2 3, 3 3, 2 2))') as b")
      testtable.createOrReplaceTempView("testtable")
      val intersec = sparkSession.sql("select ST_Intersection(a,b) from testtable")
      assert(intersec.take(1)(0).get(0).asInstanceOf[Geometry].toText.equals("POLYGON ((2 2, 2 3, 3 3, 2 2))"))
    }

    it("Passed ST_Intersection - intersects but right contains left") {

      val testtable = sparkSession.sql("select ST_GeomFromWKT('POLYGON((2 2, 2 3, 3 3, 2 2))') as a,ST_GeomFromWKT('POLYGON((1 1, 1 5, 5 5, 1 1))') as b")
      testtable.createOrReplaceTempView("testtable")
      val intersec = sparkSession.sql("select ST_Intersection(a,b) from testtable")
      assert(intersec.take(1)(0).get(0).asInstanceOf[Geometry].toText.equals("POLYGON ((2 2, 2 3, 3 3, 2 2))"))
    }

    it("Passed ST_Intersection - not intersects") {

      val testtable = sparkSession.sql("select ST_GeomFromWKT('POLYGON((40 21, 40 22, 40 23, 40 21))') as a,ST_GeomFromWKT('POLYGON((2 2, 9 2, 9 9, 2 9, 2 2))') as b")
      testtable.createOrReplaceTempView("testtable")
      val intersect = sparkSession.sql("select ST_Intersection(a,b) from testtable")
      assert(intersect.take(1)(0).get(0).asInstanceOf[Geometry].toText.equals("POLYGON EMPTY"))
    }

    it("Passed ST_IsValid") {

      var testtable = sparkSession.sql(
        "SELECT ST_IsValid(ST_GeomFromWKT('POLYGON((0 0, 10 0, 10 10, 0 10, 0 0), (15 15, 15 20, 20 20, 20 15, 15 15))')) AS a, " +
          "ST_IsValid(ST_GeomFromWKT('POLYGON ((30 10, 40 40, 20 40, 10 20, 30 10))')) as b"
      )
      assert(!testtable.take(1)(0).get(0).asInstanceOf[Boolean])
      assert(testtable.take(1)(0).get(1).asInstanceOf[Boolean])
    }

    it("Fixed nullPointerException in ST_IsValid") {

      var testtable = sparkSession.sql(
        "SELECT ST_IsValid(null)"
      )
      assert(testtable.take(1).head.get(0) == null)
    }

    it("Passed ST_PrecisionReduce") {
      var testtable = sparkSession.sql(
        """
          |SELECT ST_PrecisionReduce(ST_GeomFromWKT('Point(0.1234567890123456789 0.1234567890123456789)'), 8)
        """.stripMargin)
      assert(testtable.take(1)(0).get(0).asInstanceOf[Geometry].getCoordinates()(0).x == 0.12345679)
      testtable = sparkSession.sql(
        """
          |SELECT ST_PrecisionReduce(ST_GeomFromWKT('Point(0.1234567890123456789 0.1234567890123456789)'), 11)
        """.stripMargin)
      assert(testtable.take(1)(0).get(0).asInstanceOf[Geometry].getCoordinates()(0).x == 0.12345678901)

    }

    it("Passed ST_IsSimple") {

      var testtable = sparkSession.sql(
        "SELECT ST_IsSimple(ST_GeomFromText('POLYGON((1 1, 3 1, 3 3, 1 3, 1 1))')) AS a, " +
          "ST_IsSimple(ST_GeomFromText('POLYGON((1 1,3 1,3 3,2 0,1 1))')) as b"
      )
      assert(testtable.take(1)(0).get(0).asInstanceOf[Boolean])
      assert(!testtable.take(1)(0).get(1).asInstanceOf[Boolean])
    }

    it("Passed ST_MakeValid On Invalid Polygon") {

      val df = sparkSession.sql("SELECT ST_GeomFromWKT('POLYGON((1 5, 1 1, 3 3, 5 3, 7 1, 7 5, 5 3, 3 3, 1 5))') AS polygon")

      val result = df.withColumn("polygon", expr("ST_MakeValid(polygon)")).collect()

      assert(result.length == 1)
      assert(result.take(1)(0).get(0).asInstanceOf[Geometry].toText() == "MULTIPOLYGON (((1 5, 3 3, 1 1, 1 5)), ((5 3, 7 5, 7 1, 5 3)))")
    }

    it("Passed ST_MakeValid On Invalid MultiPolygon") {

      val df = sparkSession.sql("SELECT ST_GeomFromWKT('MULTIPOLYGON(((0 0, 3 0, 3 3, 0 3, 0 0)), ((3 0, 6 0, 6 3, 3 3, 3 0)))') AS multipolygon")

      val result = df.withColumn("multipolygon", expr("ST_MakeValid(multipolygon)")).collect()

      assert(result.length == 1)
      assert(result.take(1)(0).get(0).asInstanceOf[Geometry].toText() == "MULTIPOLYGON (((0 3, 3 3, 6 3, 6 0, 3 0, 0 0, 0 3)))")
    }

    it("Passed ST_MakeValid On Valid Polygon") {

      val df = sparkSession.sql("SELECT ST_GeomFromWKT('POLYGON((1 1, 8 1, 8 8, 1 8, 1 1))') AS polygon")

      val result = df.withColumn("polygon", expr("ST_MakeValid(polygon)")).collect()

      assert(result.length == 1)
      assert(result.take(1)(0).get(0).asInstanceOf[Geometry].toText() == "POLYGON ((1 1, 1 8, 8 8, 8 1, 1 1))")
    }

    it("Passed ST_MakeValid on Invalid LineString") {

      val df = sparkSession.sql("SELECT ST_GeomFromWKT('LINESTRING(1 1, 1 1)') AS geom")

      val result = df.selectExpr("ST_MakeValid(geom)", "ST_MakeValid(geom, true)").collect()

      assert(result.length == 1)
      assert(result.take(1)(0).get(0).asInstanceOf[Geometry].toText() == "LINESTRING EMPTY")
      assert(result.take(1)(0).get(1).asInstanceOf[Geometry].toText() == "POINT (1 1)")
    }

    it("Passed ST_SimplifyPreserveTopology") {

      val testtable = sparkSession.sql(
        "SELECT ST_SimplifyPreserveTopology(ST_GeomFromText('POLYGON((8 25, 28 22, 28 20, 15 11, 33 3, 56 30, 46 33,46 34, 47 44, 35 36, 45 33, 43 19, 29 21, 29 22,35 26, 24 39, 8 25))'), 10) AS b"
      )
      assert(testtable.take(1)(0).get(0).asInstanceOf[Geometry].toText.equals("POLYGON ((8 25, 28 22, 15 11, 33 3, 56 30, 47 44, 35 36, 43 19, 24 39, 8 25))"))
    }

    it("Passed ST_AsText") {
      var polygonWktDf = sparkSession.read.format("csv").option("delimiter", "\t").option("header", "false").load(mixedWktGeometryInputLocation)
      polygonWktDf.createOrReplaceTempView("polygontable")
      var polygonDf = sparkSession.sql("select ST_GeomFromWKT(polygontable._c0) as countyshape from polygontable")
      polygonDf.createOrReplaceTempView("polygondf")
      var wktDf = sparkSession.sql("select ST_AsText(countyshape) as wkt from polygondf")
      assert(polygonDf.take(1)(0).getAs[Geometry]("countyshape").toText.equals(wktDf.take(1)(0).getAs[String]("wkt")))
      val wkt = sparkSession.sql("select ST_AsText(ST_SetSRID(ST_Point(1.0,1.0), 3021))").first().getString(0)
      assert(wkt == "POINT (1 1)", "WKT should not contain SRID")
    }

    it("Passed ST_AsText 3D") {
      val geometryDf = Seq(
        "Point Z(21 52 87)",
        "Polygon Z((0 0 1, 0 1 1, 1 1 1, 1 0 1, 0 0 1))",
        "Linestring Z(0 0 1, 1 1 2, 1 0 3)",
        "MULTIPOINT Z((10 40 66), (40 30 77), (20 20 88), (30 10 99))",
        "MULTIPOLYGON Z(((30 20 11, 45 40 11, 10 40 11, 30 20 11)), ((15 5 11, 40 10 11, 10 20 11, 5 10 11, 15 5 11)))",
        "MULTILINESTRING Z((10 10 11, 20 20 11, 10 40 11), (40 40 11, 30 30 11, 40 20 11, 30 10 11))",
        "MULTIPOLYGON Z(((40 40 11, 20 45 11, 45 30 11, 40 40 11)), ((20 35 11, 10 30 11, 10 10 11, 30 5 11, 45 20 11, 20 35 11), (30 20 11, 20 15 11, 20 25 11, 30 20 11)))",
        "POLYGON Z((0 0 11, 0 5 11, 5 5 11, 5 0 11, 0 0 11), (1 1 11, 2 1 11, 2 2 11, 1 2 11, 1 1 11))"
      ).map(wkt => Tuple1(wktReader.read(wkt))).toDF("geom")

      geometryDf.createOrReplaceTempView("geometrytable")
      var wktDf = sparkSession.sql("select ST_AsText(geom) as wkt from geometrytable")
      val wktWriter = new WKTWriter(3)
      val expected = geometryDf.collect().map(row => wktWriter.write(row.getAs[Geometry]("geom")))
      val actual = wktDf.collect().map(row => row.getAs[String]("wkt"))
      actual should contain theSameElementsAs expected
    }

    it("Passed ST_AsGeoJSON") {
      val df = sparkSession.sql("SELECT ST_GeomFromWKT('POLYGON((1 1, 8 1, 8 8, 1 8, 1 1))') AS polygon")
      df.createOrReplaceTempView("table")

      val geojsonDf = sparkSession.sql(
        """select ST_AsGeoJSON(polygon) as geojson
          |from table""".stripMargin)

      val expectedGeoJson = """{"type":"Polygon","coordinates":[[[1.0,1.0],[8.0,1.0],[8.0,8.0],[1.0,8.0],[1.0,1.0]]]}"""
      assert(geojsonDf.first().getString(0) === expectedGeoJson)
    }

    it("Passed ST_AsBinary") {
      val df = sparkSession.sql("SELECT ST_AsBinary(ST_GeomFromWKT('POINT (1 1)'))")
      val s = "0101000000000000000000f03f000000000000f03f"
      assert(Hex.encodeHexString(df.first().get(0).asInstanceOf[Array[Byte]]) == s)
    }

    it("Passed ST_AsBinary empty geometry") {
      val df = sparkSession.sql("SELECT ST_AsBinary(ST_GeomFromWKT('POINT EMPTY'))")
      val s = "0101000000000000000000f87f000000000000f87f"
      assert(Hex.encodeHexString(df.first().get(0).asInstanceOf[Array[Byte]]) == s)
    }

    it("Passed ST_AsBinary with srid") {
      // ST_AsBinary should return a WKB.
      // WKB does not contain any srid.
      val df = sparkSession.sql("SELECT ST_AsBinary(ST_SetSRID(ST_Point(1.0,1.0), 3021)), ST_AsBinary(ST_Point(1.0,1.0))")
      val withSrid: Array[Byte] = df.first().getAs(0)
      val withoutSrid: Array[Byte] = df.first().getAs(1)
      assert(withSrid.seq == withoutSrid.seq)
    }

    it("Passed ST_AsGML") {
      val df = sparkSession.sql("SELECT ST_GeomFromWKT('POLYGON((1 1, 8 1, 8 8, 1 8, 1 1))') AS polygon")
      df.createOrReplaceTempView("table")

      val gmlDf = sparkSession.sql(
        """select ST_AsGML(polygon) as geojson
          |from table""".stripMargin)

      val gml = DocumentBuilderFactory.newInstance.newDocumentBuilder.parse(new InputSource(new StringReader(gmlDf.first().getString(0))))
      val coordinates = XPathFactory.newInstance.newXPath.evaluate("/Polygon/outerBoundaryIs/LinearRing/coordinates", gml)
      assert(coordinates.trim === "1.0,1.0 8.0,1.0 8.0,8.0 1.0,8.0 1.0,1.0")
    }

    it("Passed ST_AsKML") {
      val df = sparkSession.sql("SELECT ST_GeomFromWKT('POLYGON((1 1, 8 1, 8 8, 1 8, 1 1))') AS polygon")
      df.createOrReplaceTempView("table")

      val kmlDf = sparkSession.sql(
        """select ST_AsKML(polygon) as geojson
          |from table""".stripMargin)

      val kml = DocumentBuilderFactory.newInstance.newDocumentBuilder.parse(new InputSource(new StringReader(kmlDf.first().getString(0))))
      val coordinates = XPathFactory.newInstance.newXPath.evaluate("/Polygon/outerBoundaryIs/LinearRing/coordinates", kml)
      assert(coordinates.trim === "1.0,1.0 8.0,1.0 8.0,8.0 1.0,8.0 1.0,1.0")
    }

    it("Passed ST_SRID") {
      val df = sparkSession.sql("SELECT ST_SRID(ST_GeomFromWKT('POLYGON((1 1, 8 1, 8 8, 1 8, 1 1))'))")
      assert(df.first().getInt(0) == 0)
    }

    it("Passed ST_SetSRID") {
      var df = sparkSession.sql("SELECT ST_GeomFromWKT('POLYGON((1 1, 8 1, 8 8, 1 8, 1 1))') as polygon")
      df.createOrReplaceTempView("table")
      df = sparkSession.sql("SELECT ST_SetSRID(polygon, 3021) from table")
      assert(df.first().get(0).asInstanceOf[Polygon].getSRID == 3021)
    }

    it("Passed ST_AsEWKB") {
      var df = sparkSession.sql("SELECT ST_SetSrid(ST_GeomFromWKT('POINT (1 1)'), 3021) as point")
      df.createOrReplaceTempView("table")
      df = sparkSession.sql("SELECT ST_AsEWKB(point) from table")
      val s = "0101000020cd0b0000000000000000f03f000000000000f03f"
      assert(Hex.encodeHexString(df.first().get(0).asInstanceOf[Array[Byte]]) == s)
    }

    it("Passed ST_AsEWKB empty geometry") {
      val df = sparkSession.sql("SELECT ST_AsEWKB(ST_SetSrid(ST_GeomFromWKT('POINT EMPTY'), 3021))")
      val s = "0101000020cd0b0000000000000000f87f000000000000f87f"
      assert(Hex.encodeHexString(df.first().get(0).asInstanceOf[Array[Byte]]) == s)
    }

    it("Passed ST_NPoints") {
      var test = sparkSession.sql("SELECT ST_NPoints(ST_GeomFromText('LINESTRING(77.29 29.07,77.42 29.26,77.27 29.31,77.29 29.07)'))")
      assert(test.take(1)(0).get(0).asInstanceOf[Int] == 4)

    }

    it("Passed ST_NDims with 2D point") {
      val test = sparkSession.sql("SELECT ST_NDims(ST_GeomFromWKT('POINT(1 1)'))")
      assert(test.take(1)(0).get(0).asInstanceOf[Int] == 2)
    }

    it("Passed ST_NDims with 3D point") {
      val test = sparkSession.sql("SELECT ST_NDims(ST_GeomFromWKT('POINT(1 1 2)'))")
      assert(test.take(1)(0).get(0).asInstanceOf[Int] == 3)
    }

    it("Passed ST_NDims with Z coordinates") {
      val test = sparkSession.sql("SELECT ST_NDims(ST_GeomFromWKT('POINTZ(1 1 0.5)'))")
      assert(test.take(1)(0).get(0).asInstanceOf[Int] == 3)
    }

    it("Passed ST_NDims with XYM point") {
      val test = sparkSession.sql("SELECT ST_NDims(ST_GeomFromWKT('POINT M(1 2 3)'))")
      assert(test.take(1)(0).get(0).asInstanceOf[Int] == 3)
    }

    it("Passed ST_NDims with XYZM point") {
      val test = sparkSession.sql("SELECT ST_NDims(ST_GeomFromWKT('POINT ZM(1 2 3 4)'))")
      assert(test.take(1)(0).get(0).asInstanceOf[Int] == 4)
    }

    it("Passed ST_GeometryType") {
      var test = sparkSession.sql("SELECT ST_GeometryType(ST_GeomFromText('LINESTRING(77.29 29.07,77.42 29.26,77.27 29.31,77.29 29.07)'))")
      assert(test.take(1)(0).get(0).asInstanceOf[String].toUpperCase() == "ST_LINESTRING")
    }

    it("Passed ST_Difference - part of right overlaps left") {

      val testtable = sparkSession.sql("select ST_GeomFromWKT('POLYGON ((-3 -3, 3 -3, 3 3, -3 3, -3 -3))') as a,ST_GeomFromWKT('POLYGON ((0 -4, 4 -4, 4 4, 0 4, 0 -4))') as b")
      testtable.createOrReplaceTempView("testtable")
      val diff = sparkSession.sql("select ST_Difference(a,b) from testtable")
      assert(diff.take(1)(0).get(0).asInstanceOf[Geometry].toText.equals("POLYGON ((0 -3, -3 -3, -3 3, 0 3, 0 -3))"))
    }

    it("Passed ST_Difference - right not overlaps left") {

      val testtable = sparkSession.sql("select ST_GeomFromWKT('POLYGON ((-3 -3, -3 3, 3 3, 3 -3, -3 -3))') as a,ST_GeomFromWKT('POLYGON ((5 -3, 7 -3, 7 -1, 5 -1, 5 -3))') as b")
      testtable.createOrReplaceTempView("testtable")
      val diff = sparkSession.sql("select ST_Difference(a,b) from testtable")
      assert(diff.take(1)(0).get(0).asInstanceOf[Geometry].toText.equals("POLYGON ((-3 -3, -3 3, 3 3, 3 -3, -3 -3))"))
    }

    it("Passed ST_Difference - left contains right") {

      val testtable = sparkSession.sql("select ST_GeomFromWKT('POLYGON ((-3 -3, 3 -3, 3 3, -3 3, -3 -3))') as a,ST_GeomFromWKT('POLYGON ((-1 -1, 1 -1, 1 1, -1 1, -1 -1))') as b")
      testtable.createOrReplaceTempView("testtable")
      val diff = sparkSession.sql("select ST_Difference(a,b) from testtable")
      assert(diff.take(1)(0).get(0).asInstanceOf[Geometry].toText.equals("POLYGON ((-3 -3, -3 3, 3 3, 3 -3, -3 -3), (-1 -1, 1 -1, 1 1, -1 1, -1 -1))"))
    }

    it("Passed ST_Difference - right contains left") {

      val testtable = sparkSession.sql("select ST_GeomFromWKT('POLYGON ((-1 -1, 1 -1, 1 1, -1 1, -1 -1))') as a,ST_GeomFromWKT('POLYGON ((-3 -3, 3 -3, 3 3, -3 3, -3 -3))') as b")
      testtable.createOrReplaceTempView("testtable")
      val diff = sparkSession.sql("select ST_Difference(a,b) from testtable")
      assert(diff.take(1)(0).get(0).asInstanceOf[Geometry].toText.equals("POLYGON EMPTY"))
    }

    it("Passed ST_Difference - one null") {

      val testtable = sparkSession.sql("select ST_GeomFromWKT('POLYGON ((-3 -3, 3 -3, 3 3, -3 3, -3 -3))') as a")
      testtable.createOrReplaceTempView("testtable")
      val diff = sparkSession.sql("select ST_Difference(a,null) from testtable")
      assert(diff.first().get(0) == null)
    }

    it("Passed ST_SymDifference - part of right overlaps left") {

      val testtable = sparkSession.sql("select ST_GeomFromWKT('POLYGON ((-1 -1, 1 -1, 1 1, -1 1, -1 -1))') as a,ST_GeomFromWKT('POLYGON ((0 -2, 2 -2, 2 0, 0 0, 0 -2))') as b")
      testtable.createOrReplaceTempView("sym_table")
      val symDiff = sparkSession.sql("select ST_SymDifference(a,b) from sym_table")
      assert(symDiff.take(1)(0).get(0).asInstanceOf[Geometry].toText.equals("MULTIPOLYGON (((0 -1, -1 -1, -1 1, 1 1, 1 0, 0 0, 0 -1)), ((0 -1, 1 -1, 1 0, 2 0, 2 -2, 0 -2, 0 -1)))"))
    }

    it("Passed ST_SymDifference - right not overlaps left") {

      val testtable = sparkSession.sql("select ST_GeomFromWKT('POLYGON ((-3 -3, 3 -3, 3 3, -3 3, -3 -3))') as a,ST_GeomFromWKT('POLYGON ((5 -3, 7 -3, 7 -1, 5 -1, 5 -3))') as b")
      testtable.createOrReplaceTempView("sym_table")
      val symDiff = sparkSession.sql("select ST_SymDifference(a,b) from sym_table")
      assert(symDiff.take(1)(0).get(0).asInstanceOf[Geometry].toText.equals("MULTIPOLYGON (((-3 -3, -3 3, 3 3, 3 -3, -3 -3)), ((5 -3, 5 -1, 7 -1, 7 -3, 5 -3)))"))
    }

    it("Passed ST_SymDifference - contains") {

      val testtable = sparkSession.sql("select ST_GeomFromWKT('POLYGON ((-3 -3, 3 -3, 3 3, -3 3, -3 -3))') as a,ST_GeomFromWKT('POLYGON ((-1 -1, 1 -1, 1 1, -1 1, -1 -1))') as b")
      testtable.createOrReplaceTempView("sym_table")
      val symDiff = sparkSession.sql("select ST_SymDifference(a,b) from sym_table")
      assert(symDiff.take(1)(0).get(0).asInstanceOf[Geometry].toText.equals("POLYGON ((-3 -3, -3 3, 3 3, 3 -3, -3 -3), (-1 -1, 1 -1, 1 1, -1 1, -1 -1))"))
    }

    it("Passed ST_SymDifference - one null") {

      val testtable = sparkSession.sql("select ST_GeomFromWKT('POLYGON ((-3 -3, 3 -3, 3 3, -3 3, -3 -3))') as a")
      testtable.createOrReplaceTempView("sym_table")
      val symDiff = sparkSession.sql("select ST_SymDifference(a,null) from sym_table")
      assert(symDiff.first().get(0) == null)
    }

    it("Passed ST_Union - part of right overlaps left") {

      val testtable = sparkSession.sql("select ST_GeomFromWKT('POLYGON ((-3 -3, 3 -3, 3 3, -3 3, -3 -3))') as a, ST_GeomFromWKT('POLYGON ((-2 1, 2 1, 2 4, -2 4, -2 1))') as b")
      testtable.createOrReplaceTempView("union_table")
      val union = sparkSession.sql("select ST_Union(a,b) from union_table")
      assert(union.take(1)(0).get(0).asInstanceOf[Geometry].toText.equals("POLYGON ((2 3, 3 3, 3 -3, -3 -3, -3 3, -2 3, -2 4, 2 4, 2 3))"))
    }

    it("Passed ST_Union - right not overlaps left") {

      val testtable = sparkSession.sql("select ST_GeomFromWKT('POLYGON ((-3 -3, 3 -3, 3 3, -3 3, -3 -3))') as a,ST_GeomFromWKT('POLYGON ((5 -3, 7 -3, 7 -1, 5 -1, 5 -3))') as b")
      testtable.createOrReplaceTempView("union_table")
      val union = sparkSession.sql("select ST_Union(a,b) from union_table")
      println(union.take(1)(0).get(0).asInstanceOf[Geometry].toText)
      assert(union.take(1)(0).get(0).asInstanceOf[Geometry].toText.equals("MULTIPOLYGON (((-3 -3, -3 3, 3 3, 3 -3, -3 -3)), ((5 -3, 5 -1, 7 -1, 7 -3, 5 -3)))"))
    }

    it("Passed ST_Union - one null") {

      val testtable = sparkSession.sql("select ST_GeomFromWKT('POLYGON ((-3 -3, 3 -3, 3 3, -3 3, -3 -3))') as a")
      testtable.createOrReplaceTempView("union_table")
      val union = sparkSession.sql("select ST_Union(a,null) from union_table")
      assert(union.first().get(0) == null)
    }

    it("Passed ST_Azimuth") {

      val pointDataFrame = samplePoints
        .map(point => (point, samplePoints.tail.head))
        .toDF("geomA", "geomB")

      pointDataFrame.selectExpr("ST_Azimuth(geomA, geomB)")
        .as[Double]
        .map(180 / math.Pi * _)
        .collect() should contain theSameElementsAs List(
        240.0133139011053, 0.0, 270.0, 286.8042682202057, 315.0, 314.9543472191815, 315.0058223408927,
        245.14762725688198, 314.84984546897755, 314.8868529256147, 314.9510567053395, 314.95443984912936,
        314.89925480835245, 314.6018799143881, 314.6834083423315, 314.80689827870725, 314.90290827689506,
        314.90336326341765, 314.7510398533675, 314.73608518601935

      )

      val geometries = Seq(
        ("POINT(25.0 45.0)", "POINT(75.0 100.0)"),
        ("POINT(75.0 100.0)", "POINT(25.0 45.0)"),
        ("POINT(0.0 0.0)", "POINT(25.0 0.0)"),
        ("POINT(25.0 0.0)", "POINT(0.0 0.0)"),
        ("POINT(0.0 25.0)", "POINT(0.0 0.0)"),
        ("POINT(0.0 0.0)", "POINT(0.0 25.0)")
      ).map({ case (wktA, wktB) => (wktReader.read(wktA), wktReader.read(wktB)) })
        .toDF("geomA", "geomB")

      geometries
        .selectExpr("ST_Azimuth(geomA, geomB)")
        .as[Double]
        .map(180 / math.Pi * _)
        .collect()
        .toList should contain theSameElementsAs List(
        42.27368900609374, 222.27368900609375,
        270.00, 90.0, 180.0, 0.0)
    }

    it("Should pass ST_X") {

      Given("Given polygon, point and linestring dataframe")
      val pointDF = createSamplePointDf(5, "geom")
      val polygonDF = createSamplePolygonDf(5, "geom")
      val lineStringDF = createSampleLineStringsDf(5, "geom")

      When("Running ST_X function on polygon, point and linestring data frames")

      val points = pointDF
        .selectExpr("ST_X(geom)")
        .as[Double]
        .collect()
        .toList

      val polygons = polygonDF
        .selectExpr("ST_X(geom) as x")
        .filter("x IS NOT NULL")
        .as[Double]
        .collect()
        .toList

      val linestrings = lineStringDF
        .selectExpr("ST_X(geom) as x")
        .filter("x IS NOT NULL")
        .as[Double]
        .collect()
        .toList

      Then("Point x coordinates Should match to expected point coordinates")

      points should contain theSameElementsAs List(-71.064544, -88.331492, 88.331492, 1.0453, 32.324142)

      And("LineString count should be 0")
      linestrings.length shouldBe 0

      And("Polygon count should be 0")
      polygons.length shouldBe 0
    }

    it("Should pass ST_Y") {


      Given("Given polygon, point and linestring dataframe")
      val pointDF = createSamplePointDf(5, "geom")
      val polygonDF = createSamplePolygonDf(5, "geom")
      val lineStringDF = createSampleLineStringsDf(5, "geom")

      When("Running ST_Y function on polygon, point and linestring data frames")

      val points = pointDF
        .selectExpr("ST_Y(geom)")
        .as[Double]
        .collect()
        .toList

      val polygons = polygonDF
        .selectExpr("ST_Y(geom) as y")
        .filter("y IS NOT NULL")
        .as[Double]
        .collect()
        .toList

      val linestrings = lineStringDF
        .selectExpr("ST_Y(geom) as y")
        .filter("y IS NOT NULL")
        .as[Double]
        .collect()
        .toList

      Then("Point y coordinates Should match to expected point coordinates")

      points should contain theSameElementsAs List(42.28787, 32.324142, 32.324142, 5.3324324, -88.331492)

      And("LineString count should be 0")
      linestrings.length shouldBe 0

      And("Polygon count should be 0")
      polygons.length shouldBe 0

    }

    it("Should pass ST_Z") {

      Given("Given polygon, point and linestring dataframe")
      val pointDF =  Seq(
        "POINT Z (1 2 3)"
      ).map(geom => Tuple1(wktReader.read(geom))).toDF("geom")
      val polygonDF =  Seq(
        "POLYGON Z ((0 0 2, 0 1 2, 1 1 2, 1 0 2, 0 0 2))"
      ).map(geom => Tuple1(wktReader.read(geom))).toDF("geom")
      val lineStringDF =  Seq(
        "LINESTRING Z (0 0 1, 0 1 2)"
      ).map(geom => Tuple1(wktReader.read(geom))).toDF("geom")

      When("Running ST_Z function on polygon, point and linestring data frames")

      val points = pointDF
        .selectExpr("ST_Z(geom) as z")
        .as[Double]
        .collect()
        .toList

      val polygons = polygonDF
        .selectExpr("ST_Z(geom) as z")
        .filter("z IS NOT NULL")
        .as[Double]
        .collect()
        .toList

      val linestrings = lineStringDF
        .selectExpr("ST_Z(geom) as z")
        .filter("z IS NOT NULL")
        .as[Double]
        .collect()
        .toList

      Then("Point z coordinates Should match to expected point coordinates")

      points should contain theSameElementsAs List(3)

      And("LineString count should be 0")
      linestrings.length shouldBe 0

      And("Polygon count should be 0")
      polygons.length shouldBe 0

    }

    it("Should pass ST_StartPoint function") {
      Given("Polygon Data Frame, Point DataFrame, LineString Data Frame")

      val pointDF = createSamplePointDf(5, "geom")
      val polygonDF = createSamplePolygonDf(5, "geom")
      val lineStringDF = createSampleLineStringsDf(5, "geom")

      When("Running ST_StartPoint on Point Data Frame, LineString DataFrame and Polygon DataFrame")
      val points = pointDF
        .selectExpr("ST_StartPoint(geom) as geom")
        .filter("geom IS NOT NULL")
        .toSeq[Geometry]

      val polygons = polygonDF
        .selectExpr("ST_StartPoint(geom) as geom")
        .filter("geom IS NOT NULL")
        .toSeq[Geometry]

      val linestrings = lineStringDF
        .selectExpr("ST_StartPoint(geom) as geom")
        .filter("geom IS NOT NULL")
        .toSeq[Geometry]

      Then("Linestring should result in list of points")
      linestrings should contain theSameElementsAs expectedStartingPoints.map(_.toGeom)

      And("Point DataFrame should result with empty list")
      points.isEmpty shouldBe true

      And("Polygon DataFrame should result with empty list ")
      polygons.isEmpty shouldBe true
    }
  }

  it("Should pass ST_Boundary") {
    Given("Sample geometry data frame")
    val geometryTable = Seq(
      "LINESTRING(1 1,0 0, -1 1)",
      "LINESTRING(100 150,50 60, 70 80, 160 170)",
      "POLYGON (( 10 130, 50 190, 110 190, 140 150, 150 80, 100 10, 20 40, 10 130 ),( 70 40, 100 50, 120 80, 80 110, 50 90, 70 40 ))",
      "POLYGON((1 1,0 0, -1 1, 1 1))"
    ).map(geom => Tuple1(wktReader.read(geom))).toDF("geom")

    When("Using ST_Boundary function")

    val boundaryTable = geometryTable.selectExpr("ST_Boundary(geom) as geom")

    Then("Result should match List of boundary geometries")

    boundaryTable.selectExpr("ST_AsText(geom)")
      .as[String].collect().toList should contain theSameElementsAs List(
      "MULTIPOINT ((1 1), (-1 1))",
      "MULTIPOINT ((100 150), (160 170))",
      "MULTILINESTRING ((10 130, 50 190, 110 190, 140 150, 150 80, 100 10, 20 40, 10 130), (70 40, 100 50, 120 80, 80 110, 50 90, 70 40))",
      "LINESTRING (1 1, 0 0, -1 1, 1 1)"
    )
  }

  it("Should pass ST_EndPoint") {
    Given("Dataframe with linestring and dataframe with other geometry types")
    val lineStringDataFrame = createSampleLineStringsDf(5, "geom")
    val otherGeometryDataFrame = createSamplePolygonDf(5, "geom")
      .union(createSamplePointDf(5, "geom"))

    When("Using ST_EndPoint")
    val pointDataFrame = lineStringDataFrame.selectExpr("ST_EndPoint(geom) as geom")
      .filter("geom IS NOT NULL")
    val emptyDataFrame = otherGeometryDataFrame.selectExpr("ST_EndPoint(geom) as geom")
      .filter("geom IS NOT NULL")

    Then("Linestring Df should result with Point Df and other geometry DF as empty DF")
    pointDataFrame.selectExpr("ST_AsText(geom)")
      .as[String]
      .collect()
      .toList should contain theSameElementsAs expectedEndingPoints
    emptyDataFrame.count shouldBe 0
  }

  it("Should pass ST_ExteriorRing") {
    Given("Polygon DataFrame and other geometries DataFrame")
    val polygonDf = createSimplePolygons(5, "geom")
      .union(Seq("POLYGON((0 0, 1 1, 1 2, 1 1, 0 0))")
        .map(wkt => Tuple1(wktReader.read(wkt))).toDF("geom")
      )

    val otherGeometryDf = createSampleLineStringsDf(5, "geom")
      .union(createSamplePointDf(5, "geom"))

    When("Using ST_ExteriorRing on Polygon Frame and Other geometry frame")
    val lineStringDf = polygonDf
      .selectExpr("ST_ExteriorRing(geom) as geom")
      .filter("geom IS NOT NULL")

    val emptyDf = otherGeometryDf
      .selectExpr("ST_ExteriorRing(geom) as geom")
      .filter("geom IS NOT NULL")

    Then("Polygon Dataframe should product LineString Data Frame and others should be null")

    lineStringDf.selectExpr("ST_AsText(geom)")
      .as[String]
      .collect() should contain theSameElementsAs List(
      "LINESTRING (0 0, 0 1, 1 1, 1 0, 0 0)", "LINESTRING (0 0, 1 1, 1 2, 1 1, 0 0)"
    )

    emptyDf.count shouldBe 0
  }

  it("Should pass ST_GeometryN") {
    calculateGeometryN("MULTIPOINT((1 2), (3 4), (5 6), (8 9))", 0) shouldBe Some("POINT (1 2)")
    calculateGeometryN("MULTIPOINT((1 2), (3 4), (5 6), (8 9))", 1) shouldBe Some("POINT (3 4)")
    calculateGeometryN("MULTIPOINT((1 2), (3 4), (5 6), (8 9))", 2) shouldBe Some("POINT (5 6)")
    calculateGeometryN("MULTIPOINT((1 2), (3 4), (5 6), (8 9))", 3) shouldBe Some("POINT (8 9)")
    calculateGeometryN("MULTIPOINT((1 2), (3 4), (5 6), (8 9))", 4) shouldBe None
    calculateGeometryN("MULTIPOINT((1 2), (3 4), (5 6), (8 9))", 4) shouldBe None

  }

  it("Should pass ST_InteriorRingN") {
    Given("DataFrame with polygons and DataFrame with other geometries ")
    val polygonDf = Seq(
      "POLYGON((0 0, 0 5, 5 5, 5 0, 0 0), (1 1, 2 1, 2 2, 1 2, 1 1), (1 3, 2 3, 2 4, 1 4, 1 3), (3 3, 4 3, 4 4, 3 4, 3 3))")
      .map(wkt => Tuple1(wktReader.read(wkt))).toDF("geom")

    val otherGeometry = createSamplePointDf(5, "geom")
      .union(createSampleLineStringsDf(5, "geom"))

    When("Using ST_InteriorRingN")
    val wholes = (0 until 3).flatMap(
      index => polygonDf.selectExpr(s"ST_InteriorRingN(geom, $index) as geom")
        .selectExpr("ST_AsText(geom)").as[String].collect()
    )

    val emptyDf = otherGeometry.selectExpr("ST_InteriorRingN(geom, 1) as geom")
      .filter("geom IS NOT NULL")

    Then("Polygon with wholes should return Nth whole and other geometries should produce null values")

    emptyDf.count shouldBe 0
    wholes should contain theSameElementsAs List(
      "LINESTRING (1 1, 2 1, 2 2, 1 2, 1 1)", "LINESTRING (1 3, 2 3, 2 4, 1 4, 1 3)",
      "LINESTRING (3 3, 4 3, 4 4, 3 4, 3 3)"
    )

  }

  it("Should pass ST_Dumps") {
    Given("Geometries Df")
    val geometryDf = Seq(
      "Point(21 52)",
      "Polygon((0 0, 0 1, 1 1, 1 0, 0 0))",
      "Linestring(0 0, 1 1, 1 0)",
      "MULTIPOINT ((10 40), (40 30), (20 20), (30 10))",
      "MULTIPOLYGON (((30 20, 45 40, 10 40, 30 20)), ((15 5, 40 10, 10 20, 5 10, 15 5)))",
      "MULTILINESTRING ((10 10, 20 20, 10 40), (40 40, 30 30, 40 20, 30 10))",
      "MULTIPOLYGON (((40 40, 20 45, 45 30, 40 40)), ((20 35, 10 30, 10 10, 30 5, 45 20, 20 35), (30 20, 20 15, 20 25, 30 20)))",
      "POLYGON((0 0, 0 5, 5 5, 5 0, 0 0), (1 1, 2 1, 2 2, 1 2, 1 1))"
    ).map(wkt => Tuple1(wktReader.read(wkt))).toDF("geom")

    When("Using ST_Dumps")
    val dumpedGeometries = geometryDf.selectExpr("ST_Dump(geom) as geom")
    Then("Should return geometries list")

    dumpedGeometries.select(explode($"geom")).count shouldBe 14
    dumpedGeometries
      .select(explode($"geom").alias("geom"))
      .selectExpr("ST_AsText(geom) as geom")
      .as[String]
      .collect() should contain theSameElementsAs List(
      "POINT (21 52)", "POLYGON ((0 0, 0 1, 1 1, 1 0, 0 0))", "LINESTRING (0 0, 1 1, 1 0)",
      "POINT (10 40)", "POINT (40 30)", "POINT (20 20)", "POINT (30 10)", "POLYGON ((30 20, 45 40, 10 40, 30 20))",
      "POLYGON ((15 5, 40 10, 10 20, 5 10, 15 5))", "LINESTRING (10 10, 20 20, 10 40)", "LINESTRING (40 40, 30 30, 40 20, 30 10)",
      "POLYGON ((40 40, 20 45, 45 30, 40 40))", "POLYGON ((20 35, 10 30, 10 10, 30 5, 45 20, 20 35), (30 20, 20 15, 20 25, 30 20))",
      "POLYGON ((0 0, 0 5, 5 5, 5 0, 0 0), (1 1, 2 1, 2 2, 1 2, 1 1))"
    )

  }

  it("Should pass ST_DumpPoints") {
    Given("DataFrame with geometries")
    val geometryDf = createSampleLineStringsDf(1, "geom")
      .union(createSamplePointDf(1, "geom"))
      .union(createSimplePolygons(1, "geom"))

    When("Using ST_DumpPoints and explode")

    val dumpedPoints = geometryDf.selectExpr("ST_DumpPoints(geom) as geom")
      .select(explode($"geom").alias("geom"))

    Then("Number of rows should match and collected to list should match expected point list")
    dumpedPoints.count shouldBe 10
    dumpedPoints.selectExpr("ST_AsText(geom)")
      .as[String].collect().toList should contain theSameElementsAs List(
      "POINT (-112.506968 45.98186)",
      "POINT (-112.506968 45.983586)",
      "POINT (-112.504872 45.983586)",
      "POINT (-112.504872 45.98186)",
      "POINT (-71.064544 42.28787)",
      "POINT (0 0)", "POINT (0 1)",
      "POINT (1 1)", "POINT (1 0)",
      "POINT (0 0)"
    )
  }

  it("Should pass ST_IsClosed") {
    Given("Dataframe with geometries")
    val geometryDf = Seq(
      (1, "Point(21 52)"),
      (2, "Polygon((0 0, 0 1, 1 1, 1 0, 0 0))"),
      (3, "Linestring(0 0, 1 1, 1 0)"),
      (4, "Linestring(0 0, 1 1, 1 0, 0 0)"),
      (5, "MULTIPOINT ((10 40), (40 30), (20 20), (30 10))"),
      (6, "MULTIPOLYGON (((30 20, 45 40, 10 40, 30 20)), ((15 5, 40 10, 10 20, 5 10, 15 5)))"),
      (7, "MULTILINESTRING ((10 10, 20 20, 10 40, 10 10), (40 40, 30 30, 40 20, 30 10, 40 40))"),
      (8, "MULTILINESTRING ((10 10, 20 20, 10 40, 10 10), (40 40, 30 30, 40 20, 30 10))"),
      (9, "MULTILINESTRING ((10 10, 20 20, 10 40), (40 40, 30 30, 40 20, 30 10))"),
      (10, "GEOMETRYCOLLECTION (POINT (40 10), LINESTRING (10 10, 20 20, 10 40), POLYGON ((40 40, 20 45, 45 30, 40 40)))")
    ).map({ case (index, wkt) => Tuple2(index, wktReader.read(wkt)) }).toDF("id", "geom")

    When("Using ST_IsClosed")

    val isClosed = geometryDf.selectExpr("id", "ST_IsClosed(geom)").as[(Int, Boolean)]

    Then("Result should match to list")

    isClosed.collect().toList should contain theSameElementsAs List(
      (1, true),
      (2, true),
      (3, false),
      (4, true),
      (5, true),
      (6, true),
      (7, true),
      (8, false),
      (9, false),
      (10, false)
    )
  }


  it("Should pass ST_NumInteriorRings") {
    Given("Geometry DataFrame")
    val geometryDf = Seq(
      (1, "Point(21 52)"),
      (2, "Polygon((0 0, 0 1, 1 1, 1 0, 0 0))"),
      (3, "Linestring(0 0, 1 1, 1 0)"),
      (4, "Linestring(0 0, 1 1, 1 0, 0 0)"),
      (5, "MULTIPOINT ((10 40), (40 30), (20 20), (30 10))"),
      (6, "MULTIPOLYGON (((30 20, 45 40, 10 40, 30 20)), ((15 5, 40 10, 10 20, 5 10, 15 5)))"),
      (7, "MULTILINESTRING ((10 10, 20 20, 10 40, 10 10), (40 40, 30 30, 40 20, 30 10, 40 40))"),
      (8, "MULTILINESTRING ((10 10, 20 20, 10 40, 10 10), (40 40, 30 30, 40 20, 30 10))"),
      (9, "MULTILINESTRING ((10 10, 20 20, 10 40), (40 40, 30 30, 40 20, 30 10))"),
      (10, "GEOMETRYCOLLECTION (POINT (40 10), LINESTRING (10 10, 20 20, 10 40), POLYGON ((40 40, 20 45, 45 30, 40 40)))"),
      (11, "POLYGON ((0 0, 0 5, 5 5, 5 0, 0 0), (1 1, 2 1, 2 2, 1 2, 1 1))")
    ).map({ case (index, wkt) => Tuple2(index, wktReader.read(wkt)) }).toDF("id", "geom")

    When("Using ST_NumInteriorRings")
    val numberOfInteriorRings = geometryDf.selectExpr(
      "id", "ST_NumInteriorRings(geom) as num"
    )

    Then("Result should match with expected values")

    numberOfInteriorRings
      .filter("num is not null")
      .as[(Int, Int)]
      .collect().toList should contain theSameElementsAs List((2, 0), (11, 1))
  }

  it("Should pass ST_AddPoint") {
    Given("Geometry df")
    val geometryDf = Seq(
      ("Point(21 52)", "Point(21 52)"),
      ("Point(21 52)", "Polygon((0 0, 0 1, 1 1, 1 0, 0 0))"),
      ("Linestring(0 0, 1 1, 1 0)", "Point(21 52)"),
      ("Linestring(0 0, 1 1, 1 0, 0 0)", "Linestring(0 0, 1 1, 1 0, 0 0)"),
      ("Point(21 52)", "MULTIPOINT ((10 40), (40 30), (20 20), (30 10))"),
      ("MULTIPOLYGON (((30 20, 45 40, 10 40, 30 20)), ((15 5, 40 10, 10 20, 5 10, 15 5)))", "Point(21 52)"),
      ("MULTILINESTRING ((10 10, 20 20, 10 40, 10 10), (40 40, 30 30, 40 20, 30 10, 40 40))", "Point(21 52)"),
      ("MULTILINESTRING ((10 10, 20 20, 10 40, 10 10), (40 40, 30 30, 40 20, 30 10))", "Point(21 52)"),
      ("MULTILINESTRING ((10 10, 20 20, 10 40), (40 40, 30 30, 40 20, 30 10))", "Point(21 52)"),
      ("GEOMETRYCOLLECTION (POINT (40 10), LINESTRING (10 10, 20 20, 10 40), POLYGON ((40 40, 20 45, 45 30, 40 40)))", "Point(21 52)"),
      ("POLYGON ((0 0, 0 5, 5 5, 5 0, 0 0), (1 1, 2 1, 2 2, 1 2, 1 1))", "Point(21 52)")
    ).map({ case (geomA, geomB) => Tuple2(wktReader.read(geomA), wktReader.read(geomB)) }).toDF("geomA", "geomB")
    When("Using ST_AddPoint")
    val modifiedGeometries = geometryDf.selectExpr("ST_AddPoint(geomA, geomB) as geom")

    Then("Result should match")

    modifiedGeometries
      .filter("geom is not null")
      .selectExpr("ST_AsText(geom)")
      .as[String].collect() should contain theSameElementsAs List(
      "LINESTRING (0 0, 1 1, 1 0, 21 52)"
    )
  }

  it("Should pass ST_AddPoint with index") {
    Given("Geometry df")
    val geometryDf = Seq(
      ("Point(21 52)", "Point(21 52)"),
      ("Point(21 52)", "Polygon((0 0, 0 1, 1 1, 1 0, 0 0))"),
      ("Linestring(0 0, 1 1, 1 0)", "Point(21 52)"),
      ("Linestring(0 0, 1 1, 1 0, 0 0)", "Linestring(0 0, 1 1, 1 0, 0 0)"),
      ("Point(21 52)", "MULTIPOINT ((10 40), (40 30), (20 20), (30 10))"),
      ("MULTIPOLYGON (((30 20, 45 40, 10 40, 30 20)), ((15 5, 40 10, 10 20, 5 10, 15 5)))", "Point(21 52)"),
      ("MULTILINESTRING ((10 10, 20 20, 10 40, 10 10), (40 40, 30 30, 40 20, 30 10, 40 40))", "Point(21 52)"),
      ("MULTILINESTRING ((10 10, 20 20, 10 40, 10 10), (40 40, 30 30, 40 20, 30 10))", "Point(21 52)"),
      ("MULTILINESTRING ((10 10, 20 20, 10 40), (40 40, 30 30, 40 20, 30 10))", "Point(21 52)"),
      ("GEOMETRYCOLLECTION (POINT (40 10), LINESTRING (10 10, 20 20, 10 40), POLYGON ((40 40, 20 45, 45 30, 40 40)))", "Point(21 52)"),
      ("POLYGON ((0 0, 0 5, 5 5, 5 0, 0 0), (1 1, 2 1, 2 2, 1 2, 1 1))", "Point(21 52)")
    ).map({ case (geomA, geomB) => Tuple2(wktReader.read(geomA), wktReader.read(geomB)) }).toDF("geomA", "geomB")
    When("Using ST_AddPoint")

    val modifiedGeometries = geometryDf.
      selectExpr("ST_AddPoint(geomA, geomB, 1) as geom")
      .union(geometryDf.selectExpr("ST_AddPoint(geomA, geomB, 0) as geom"))
      .union(geometryDf.selectExpr("ST_AddPoint(geomA, geomB, 2) as geom"))
      .union(geometryDf.selectExpr("ST_AddPoint(geomA, geomB, 3) as geom"))
      .union(geometryDf.selectExpr("ST_AddPoint(geomA, geomB, 4) as geom"))
      .union(geometryDf.selectExpr("ST_AddPoint(geomA, geomB, -1) as geom"))

    Then("Result should match")

    modifiedGeometries
      .filter("geom is not null")
      .selectExpr("ST_AsText(geom)")
      .as[String].collect() should contain theSameElementsAs List(
      "LINESTRING (0 0, 21 52, 1 1, 1 0)",
      "LINESTRING (21 52, 0 0, 1 1, 1 0)",
      "LINESTRING (0 0, 1 1, 21 52, 1 0)",
      "LINESTRING (0 0, 1 1, 1 0, 21 52)",
      "LINESTRING (0 0, 1 1, 1 0, 21 52)"
    )
  }

  it("Should correctly remove using ST_RemovePoint") {
    calculateStRemovePointOption("Linestring(0 0, 1 1, 1 0, 0 0)") shouldBe Some("LINESTRING (0 0, 1 1, 1 0)")
    calculateStRemovePointOption("Linestring(0 0, 1 1, 1 0, 0 0)", 0) shouldBe Some("LINESTRING (1 1, 1 0, 0 0)")
    calculateStRemovePointOption("Linestring(0 0, 1 1)", 0) shouldBe None
    calculateStRemovePointOption("Linestring(0 0, 1 1, 1 0, 0 0)", 1) shouldBe Some("LINESTRING (0 0, 1 0, 0 0)")
    calculateStRemovePointOption("Linestring(0 0, 1 1, 1 0, 0 0)", 2) shouldBe Some("LINESTRING (0 0, 1 1, 0 0)")
    calculateStRemovePointOption("Linestring(0 0, 1 1, 1 0, 0 0)", 3) shouldBe Some("LINESTRING (0 0, 1 1, 1 0)")
    calculateStRemovePointOption("Linestring(0 0, 1 1, 1 0, 0 0)", 4) shouldBe None
    calculateStRemovePointOption("POINT(0 1)", 3) shouldBe None
    calculateStRemovePointOption("POLYGON ((0 0, 0 5, 5 5, 5 0, 0 0), (1 1, 2 1, 2 2, 1 2, 1 1))", 3) shouldBe None
    calculateStRemovePointOption("GEOMETRYCOLLECTION (POINT (40 10), LINESTRING (10 10, 20 20, 10 40))", 0) shouldBe None
    calculateStRemovePointOption("MULTIPOLYGON (((30 20, 45 40, 10 40, 30 20)), ((15 5, 40 10, 10 20, 5 10, 15 5)))", 3) shouldBe None
    calculateStRemovePointOption("MULTILINESTRING ((10 10, 20 20, 10 40, 10 10), (40 40, 30 30, 40 20, 30 10, 40 40))", 3) shouldBe None
  }

  it("Should correctly set using ST_SetPoint") {
    calculateStSetPointOption("Linestring(0 0, 1 1, 1 0, 0 0)", 0, "Point(0 1)") shouldBe Some("LINESTRING (0 1, 1 1, 1 0, 0 0)")
    calculateStSetPointOption("Linestring(0 0, 1 1, 1 0, 0 0)", 1, "Point(0 1)") shouldBe Some("LINESTRING (0 0, 0 1, 1 0, 0 0)")
    calculateStSetPointOption("Linestring(0 0, 1 1, 1 0, 0 0)", 2, "Point(0 1)") shouldBe Some("LINESTRING (0 0, 1 1, 0 1, 0 0)")
    calculateStSetPointOption("Linestring(0 0, 1 1, 1 0, 0 0)", 3, "Point(0 1)") shouldBe Some("LINESTRING (0 0, 1 1, 1 0, 0 1)")
    calculateStSetPointOption("Linestring(0 0, 1 1, 1 0, 0 0)", 4, "Point(0 1)") shouldBe None
    calculateStSetPointOption("Linestring(0 0, 1 1, 1 0, 0 0)", -1, "Point(0 1)") shouldBe Some("LINESTRING (0 0, 1 1, 1 0, 0 1)")
    calculateStSetPointOption("Linestring(0 0, 1 1, 1 0, 0 0)", -2, "Point(0 1)") shouldBe Some("LINESTRING (0 0, 1 1, 0 1, 0 0)")
    calculateStSetPointOption("Linestring(0 0, 1 1, 1 0, 0 0)", -3, "Point(0 1)") shouldBe Some("LINESTRING (0 0, 0 1, 1 0, 0 0)")
    calculateStSetPointOption("Linestring(0 0, 1 1, 1 0, 0 0)", -4, "Point(0 1)") shouldBe Some("LINESTRING (0 1, 1 1, 1 0, 0 0)")
    calculateStSetPointOption("Linestring(0 0, 1 1, 1 0, 0 0)", -5, "Point(0 1)") shouldBe None
    calculateStSetPointOption("POINT(0 1)", 0, "Point(0 1)") shouldBe None
    calculateStSetPointOption("POLYGON ((0 0, 0 5, 5 5, 5 0, 0 0), (1 1, 2 1, 2 2, 1 2, 1 1))", 0, "Point(0 1)") shouldBe None
    calculateStSetPointOption("GEOMETRYCOLLECTION (POINT (40 10), LINESTRING (10 10, 20 20, 10 40))", 0, "Point(0 1)") shouldBe None
    calculateStSetPointOption("MULTIPOLYGON (((30 20, 45 40, 10 40, 30 20)), ((15 5, 40 10, 10 20, 5 10, 15 5)))", 0, "Point(0 1)") shouldBe None
    calculateStSetPointOption("MULTILINESTRING ((10 10, 20 20, 10 40, 10 10), (40 40, 30 30, 40 20, 30 10, 40 40))", 0, "Point(0 1)") shouldBe None
  }

  it("Should pass ST_IsRing") {
    calculateStIsRing("LINESTRING(0 0, 0 1, 1 0, 1 1, 0 0)") shouldBe Some(false)
    calculateStIsRing("LINESTRING(2 0, 2 2, 3 3)") shouldBe Some(false)
    calculateStIsRing("LINESTRING(0 0, 0 1, 1 1, 1 0, 0 0)") shouldBe Some(true)
    calculateStIsRing("POINT (21 52)") shouldBe None
    calculateStIsRing("POLYGON ((0 0, 0 5, 5 5, 5 0, 0 0), (1 1, 2 1, 2 2, 1 2, 1 1))") shouldBe None
  }


  it("should handle subdivision on huge amount of data"){
    Given("dataframe with 100 huge polygons")
    val expectedCount = 55880
    val polygonWktDf = sparkSession
      .read
      .format("csv")
      .option("delimiter", "\t")
      .option("header", "false").load(mixedWktGeometryInputLocation)
      .selectExpr("ST_GeomFromText(_c0) AS geom", "_c3 as id")

    When("running st subdivide")
    val subDivisionExplode = polygonWktDf.selectExpr("id", "ST_SubDivideExplode(geom, 10) as divided")
    val subDivision = polygonWktDf.selectExpr("id", "ST_SubDivide(geom, 10) as divided")

    Then("result should be appropriate")
    subDivision.count shouldBe polygonWktDf.count
    subDivision.select(explode(col("divided"))).count shouldBe expectedCount
    subDivisionExplode.count shouldBe expectedCount
  }

  it("should return empty data when the input geometry is null"){
    Given("dataframe with null geometries")
    val geodataframe = Seq((1, null)).toDF("id", "geom")

    When("calculating sub divide")
    val subDivisionExplode = geodataframe.selectExpr("id", "ST_SubDivideExplode(geom, 10)")
    val subDivision = geodataframe.selectExpr("id", "ST_SubDivide(geom, 10)")

    Then("dataframe exploded should be empty")
    subDivisionExplode.count shouldBe 0

    And(s"dataframe based on subdivide should be as ${geodataframe.count}")
    subDivision.count shouldBe 1
  }

  it("it should return appropriate default column names for st_subdivide"){
    Given("Sample geometry dataframe with different geometry types")
    val polygonWktDf = sparkSession
      .read
      .format("csv")
      .option("delimiter", "\t")
      .option("header", "false").load(mixedWktGeometryInputLocation)
      .selectExpr("ST_GeomFromText(_c0) AS geom", "_c3 as id")

    When("using ST_SubDivide function")
    val subDivisionExplode = polygonWktDf.selectExpr("id", "ST_SubDivideExplode(geom, 10)")
    val subDivision = polygonWktDf.selectExpr("id", "ST_SubDivide(geom, 10)")

    Then("column names should be as expected")
    subDivisionExplode.columns shouldBe Seq("id", "geom")
    subDivision.columns shouldBe Seq("id", "st_subdivide(geom, 10)")

  }

  it("should return null values from st subdivide when input row has null value"){
    Given("Sample dataframe with null values and geometries")
    val nonNullGeometries = Seq(
      (1, "LINESTRING (0 0, 1 1, 2 2)"),
      (2, "POINT (0 0)"),
      (3, "POLYGON ((0 0, 0 1, 1 1, 1 0, 0 0))")
    ).map{
      case (id, geomWkt) => (id, wktReader.read(geomWkt))
    }
    val nullGeometries: Tuple2[Int, Geometry] = (4, null)

    val geometryTable = (nullGeometries +: nonNullGeometries).toDF("id", "geom")

    When("running ST_SubDivide on dataframe")
    val subDivision = geometryTable.selectExpr("id", "ST_SubDivide(geom, 10) as divided")

    Then("for null values return value should be null also")
    subDivision.filter("divided is null")
      .select("id").as[Long].collect().headOption shouldBe Some(nullGeometries._1)

    And("for geometry type value should be appropriate")
    subDivision.filter("divided is not null")
      .select("id").as[Long].collect() should contain theSameElementsAs nonNullGeometries.map(_._1)
  }

  it("should allow to use lateral view with st sub divide explode"){
    Given("geometry dataframe")
    val geometryDf = Seq(
      (1, "LINESTRING (0 0, 1 1, 2 2)"),
      (2, "POINT (0 0)"),
      (3, "POLYGON ((0 0, 0 1, 1 1, 1 0, 0 0))"),
      (4, "POLYGON ((35 10, 45 45, 15 40, 10 20, 35 10), (20 30, 35 35, 30 20, 20 30))")
    ).map{
      case (id, geomWkt) => (id, wktReader.read(geomWkt))
    }.toDF("id", "geometry")
    geometryDf.createOrReplaceTempView("geometries")

    When("using lateral view on data")
    val lateralViewResult = sparkSession.sql(
      """
        |select id, geom from geometries
        |LATERAL VIEW ST_SubdivideExplode(geometry, 5) AS geom
        |""".stripMargin)


    Then("result should include exploded geometries")
    lateralViewResult.count() shouldBe 17

  }

  private val expectedStartingPoints = List(
    "POINT (-112.506968 45.98186)",
    "POINT (-112.519856 45.983586)",
    "POINT (-112.504872 45.919281)",
    "POINT (-112.574945 45.987772)",
    "POINT (-112.520691 42.912313)"
  )
  private val expectedEndingPoints = List(
    "POINT (-112.504872 45.98186)",
    "POINT (-112.506968 45.983586)",
    "POINT (-112.41643 45.919281)",
    "POINT (-112.519856 45.987772)",
    "POINT (-112.442664 42.912313)"
  )

  private def calculateGeometryN(wkt: String, index: Int): Option[Row] = {
    Seq(wkt).map(wkt => Tuple1(wktReader.read(wkt))).toDF("geom")
      .selectExpr(s"ST_GeometryN(geom, $index) as geom")
      .filter("geom is not null")
      .selectExpr(s"ST_AsText(geom) as geom_text")
      .toSeqOption
  }

  private def calculateStIsRing(wkt: String): Option[Boolean] =
    wktToDf(wkt).selectExpr("ST_IsRing(geom) as is_ring")
      .filter("is_ring is not null").as[Boolean].collect().headOption

  private def wktToDf(wkt: String): DataFrame =
    Seq(Tuple1(wktReader.read(wkt))).toDF("geom")

  private def calculateStRemovePointOption(wkt: String): Option[String] =
    calculateStRemovePoint(wkt).headOption

  private def calculateStRemovePoint(wkt: String): Array[String] =
    wktToDf(wkt).selectExpr(s"ST_RemovePoint(geom) as geom")
      .filter("geom is not null")
      .selectExpr("ST_AsText(geom)").as[String].collect()

  private def calculateStRemovePointOption(wkt: String, index: Int): Option[String] =
    calculateStRemovePoint(wkt, index).headOption

  private def calculateStRemovePoint(wkt: String, index: Int): Array[String] =
    wktToDf(wkt).selectExpr(s"ST_RemovePoint(geom, $index) as geom")
      .filter("geom is not null")
      .selectExpr("ST_AsText(geom)").as[String].collect()

  private def calculateStSetPointOption(wktA: String, index: Int, wktB: String): Option[String] =
    calculateStSetPoint(wktA, index, wktB).headOption

  private def calculateStSetPoint(wktA: String, index: Int, wktB: String): Array[String] =
    Seq(Tuple3(wktReader.read(wktA), index, wktReader.read(wktB))).toDF("geomA", "index", "geomB")
      .selectExpr(s"ST_SetPoint(geomA, index, geomB) as geom")
      .filter("geom is not null")
      .selectExpr("ST_AsText(geom)").as[String].collect()

  it("Passed ST_NumGeometries") {
    Given("Some different types of geometries in a DF")
    // Test data
    val testData = Seq(
      ("LINESTRING (-29 -27, -30 -29.7, -45 -33)"),
      ("MULTILINESTRING ((-29 -27, -30 -29.7, -36 -31, -45 -33), (-45.2 -33.2, -46 -32))"),
      ("POLYGON ((8 25, 28 22, 15 11, 33 3, 56 30, 47 44, 35 36, 43 19, 24 39, 8 25))"),
      ("MULTIPOLYGON(((0 0, 3 0, 3 3, 0 3, 0 0)), ((3 0, 6 0, 6 3, 3 3, 3 0)))"),
      ("GEOMETRYCOLLECTION(MULTIPOINT(-2 3 , -2 2), LINESTRING(5 5 ,10 10), POLYGON((-7 4.2,-7.1 5,-7.1 4.3,-7 4.2)))"))
      .toDF("Geometry")

    When("Using ST_NumGeometries")
    val testDF = testData.selectExpr("Geometry", "ST_NumGeometries(ST_GeomFromText(Geometry)) as ngeom")

    Then("Result should match")
    testDF.selectExpr("ngeom")
      .as[Int].collect() should contain theSameElementsAs List(1, 2, 1, 2, 3)
  }

  it("Passed ST_LineMerge") {
    Given("Some different types of geometries in a DF")
    val testData = Seq(
      ("MULTILINESTRING ((-29 -27, -30 -29.7, -45 -33), (-45 -33, -46 -32))"),
      ("MULTILINESTRING ((-29 -27, -30 -29.7, -36 -31, -45 -33), (-45.2 -33.2, -46 -32))"),
      ("POLYGON ((8 25, 28 22, 15 11, 33 3, 56 30, 47 44, 35 36, 43 19, 24 39, 8 25))")
    ).toDF("Geometry")

    When("Using ST_LineMerge")
    val testDF = testData.selectExpr("ST_LineMerge(ST_GeomFromText(Geometry)) as geom")

    Then("Result should match")
    testDF.selectExpr("ST_AsText(geom)")
      .as[String].collect() should contain theSameElementsAs
      List("LINESTRING (-29 -27, -30 -29.7, -45 -33, -46 -32)",
        "MULTILINESTRING ((-29 -27, -30 -29.7, -36 -31, -45 -33), (-45.2 -33.2, -46 -32))",
        "GEOMETRYCOLLECTION EMPTY")
  }

  it("Should pass ST_FlipCoordinates") {
    val pointDF = createSamplePointDf(5, "geom")
    val oldX = pointDF.take(1)(0).get(0).asInstanceOf[Geometry].getCoordinate.x
    val oldY = pointDF.take(1)(0).get(0).asInstanceOf[Geometry].getCoordinate.y
    val newDf = pointDF.withColumn("geom", callUDF("ST_FlipCoordinates", col("geom")))
    val newX = newDf.take(1)(0).get(0).asInstanceOf[Geometry].getCoordinate.x
    val newY = newDf.take(1)(0).get(0).asInstanceOf[Geometry].getCoordinate.y
    assert(newX == oldY)
    assert(newY == oldX)
  }

  it("Should pass ST_MinimumBoundingCircle") {
    Given("Sample geometry data frame")
    val geometryTable = Seq(
      "POINT(0 2)",
      "LINESTRING(0 0,0 1)"
    ).map(geom => Tuple1(wktReader.read(geom))).toDF("geom")

    When("Using ST_MinimumBoundingCircle function")

    val circleTable = geometryTable.selectExpr("ST_MinimumBoundingCircle(geom) as geom")
    val circleTableWithSeg = geometryTable.selectExpr("ST_MinimumBoundingCircle(geom, 1) as geom")

    Then("Result should match List of circles")

    val lineString = geometryTable.collect()(1)(0).asInstanceOf[Geometry]
    val mbcLineString = new MinimumBoundingCircle(lineString)
    val mbcCentre = lineString.getFactory.createPoint(mbcLineString.getCentre)

    circleTable.selectExpr("ST_AsText(geom)")
      .as[String].collect().toList should contain theSameElementsAs List(
      "POINT (0 2)",
      mbcCentre.buffer(mbcLineString.getRadius, 8).toText
    )

    circleTableWithSeg.selectExpr("ST_AsText(geom)")
      .as[String].collect().toList should contain theSameElementsAs List(
      "POINT (0 2)",
      mbcCentre.buffer(mbcLineString.getRadius, 1).toText
    )
  }

  it("Should pass ST_MinimumBoundingRadius") {
    Given("Sample geometry data frame")
    val geometryTable = Seq(
      "POINT (0 1)",
      "LINESTRING(1 1,0 0, -1 1)",
      "POLYGON((1 1,0 0, -1 1, 1 1))"
    ).map(geom => Tuple1(wktReader.read(geom))).toDF("geom")

    When("Using ST_MinimumBoundingRadius function")

    val radiusTable = geometryTable.selectExpr("ST_MinimumBoundingRadius(geom) as tmp").select("tmp.*")

    Then("Result should match List of centers and radius")

    radiusTable.selectExpr("ST_AsText(center)")
      .as[String].collect().toList should contain theSameElementsAs List(
      "POINT (0 1)",
      "POINT (0 1)",
      "POINT (0 1)"
    )

    radiusTable.selectExpr("radius")
      .as[Double].collect().toList should contain theSameElementsAs List(0, 1, 1)
  }

  it ("Should pass ST_LineSubstring") {
    Given("Sample geometry dataframe")
    val geometryTable = Seq(
      "LINESTRING(25 50, 100 125, 150 190)"
    ).map(geom => Tuple1(wktReader.read(geom))).toDF("geom")

    When("Using ST_LineSubstring")

    val substringTable = geometryTable.selectExpr("ST_LineSubstring(geom, 0.333, 0.666) as subgeom")

    Then("Result should match")

    val lineString = geometryTable.collect()(0)(0).asInstanceOf[Geometry]
    val indexedLineString = new LengthIndexedLine(lineString)
    val substring = indexedLineString.extractLine(lineString.getLength() * 0.333, lineString.getLength() * 0.666)

    substringTable.selectExpr("ST_AsText(subgeom)")
      .as[String].collect() should contain theSameElementsAs
      List(
        substring.toText
      )
  }

  it ("Should pass ST_LineInterpolatePoint") {
    Given("Sample geometry dataframe")
    val geometryTable = Seq(
      "LINESTRING(25 50, 100 125, 150 190)",
      "LINESTRING(1 2, 4 5, 6 7)"
    ).map(geom => Tuple1(wktReader.read(geom))).toDF("geom")

    When("Using ST_LineInterpolatePoint")

    val interpolatedPointTable = geometryTable.selectExpr("ST_LineInterpolatePoint(geom, 0.50) as interpts")

    Then("Result should match")

    val lineString2D = geometryTable.collect()(0)(0).asInstanceOf[Geometry]
    val lineString3D = geometryTable.collect()(1)(0).asInstanceOf[Geometry]

    val interPoint2D = new LengthIndexedLine(lineString2D).extractPoint(lineString2D.getLength() * 0.5)
    val interPoint3D = new LengthIndexedLine(lineString3D).extractPoint(lineString3D.getLength() * 0.5)

    interpolatedPointTable.selectExpr("ST_AsText(interpts)")
      .as[String].collect() should contain theSameElementsAs
      List(
        lineString2D.getFactory.createPoint(interPoint2D).toText,
        lineString2D.getFactory.createPoint(interPoint3D).toText
      )
  }

  it ("Should pass ST_Multi"){
    val df = sparkSession.sql("select ST_Astext(ST_Multi(ST_Point(1.0,1.0)))")
    val result = df.collect()
    assert(result.head.get(0).asInstanceOf[String]=="MULTIPOINT ((1 1))")

  }



  it ("Should pass ST_PointOnSurface") {

    val geomTestCases1 = Map(
      "'POINT(0 5)'"
        -> "POINT (0 5)",
      "'LINESTRING(0 5, 0 10)'"
        -> "POINT (0 5)",
      "'POLYGON((0 0, 0 5, 5 5, 5 0, 0 0))'"
        -> "POINT (2.5 2.5)",
      "'LINESTRING(0 5 1, 0 0 1, 0 10 2)'"
        -> "POINT Z(0 0 1)"
    )

    for((inputGeom, expectedGeom) <- geomTestCases1) {
      val df = sparkSession.sql(s"select ST_AsText(ST_PointOnSurface(ST_GeomFromText($inputGeom)))")
      val result = df.collect()
      assert(result.head.get(0).asInstanceOf[String]==expectedGeom)
    }

    val geomTestCases2 = Map(
      "'LINESTRING(0 5 1, 0 0 1, 0 10 2)'"
        -> "POINT Z(0 0 1)"
    )

    for((inputGeom, expectedGeom) <- geomTestCases2) {
      val df = sparkSession.sql(s"select ST_AsEWKT(ST_PointOnSurface(ST_GeomFromWKT($inputGeom)))")
      val result = df.collect()
      assert(result.head.get(0).asInstanceOf[String]==expectedGeom)
    }
  }

  it ("Should pass ST_Reverse") {
    val geomTestCases = Map(
      "'POLYGON((-1 0 0, 1 0 0, 0 0 1, 0 1 0, -1 0 0))'"
        -> "POLYGON Z((-1 0 0, 0 1 0, 0 0 1, 1 0 0, -1 0 0))",
      "'LINESTRING(0 0, 1 2, 2 4, 3 6)'"
        -> "LINESTRING (3 6, 2 4, 1 2, 0 0)",
      "'POINT(1 2)'"
        -> "POINT (1 2)",
      "'MULTIPOINT((10 40 66), (40 30 77), (20 20 88), (30 10 99))'"
        -> "MULTIPOINT Z((10 40 66), (40 30 77), (20 20 88), (30 10 99))",
      """'MULTIPOLYGON(((30 20 11, 45 40 11, 10 40 11, 30 20 11)),
      |((15 5 11, 40 10 11, 10 20 11, 5 10 11, 15 5 11)))'""".stripMargin.replaceAll("\n", " ")
        -> """MULTIPOLYGON Z(((30 20 11, 10 40 11, 45 40 11, 30 20 11)),
          |((15 5 11, 5 10 11, 10 20 11, 40 10 11, 15 5 11)))""".stripMargin.replaceAll("\n", " "),
      """'MULTILINESTRING((10 10 11, 20 20 11, 10 40 11),
        |(40 40 11, 30 30 11, 40 20 11, 30 10 11))'""".stripMargin.replaceAll("\n", " ")
        -> """MULTILINESTRING Z((10 40 11, 20 20 11, 10 10 11),
          |(30 10 11, 40 20 11, 30 30 11, 40 40 11))""".stripMargin.replaceAll("\n", " "),
      """'MULTIPOLYGON(((40 40 11, 20 45 11, 45 30 11, 40 40 11)),
      |((20 35 11, 10 30 11, 10 10 11, 30 5 11, 45 20 11, 20 35 11),
      |(30 20 11, 20 15 11, 20 25 11, 30 20 11)))'""".stripMargin.replaceAll("\n", " ")
        -> """MULTIPOLYGON Z(((40 40 11, 45 30 11, 20 45 11, 40 40 11)),
          |((20 35 11, 45 20 11, 30 5 11, 10 10 11, 10 30 11, 20 35 11),
          |(30 20 11, 20 25 11, 20 15 11, 30 20 11)))""".stripMargin.replaceAll("\n", " "),
      """'POLYGON((0 0 11, 0 5 11, 5 5 11, 5 0 11, 0 0 11),
      |(1 1 11, 2 1 11, 2 2 11, 1 2 11, 1 1 11))'""".stripMargin.replaceAll("\n", " ")
        -> """POLYGON Z((0 0 11, 5 0 11, 5 5 11, 0 5 11, 0 0 11),
          |(1 1 11, 1 2 11, 2 2 11, 2 1 11, 1 1 11))""".stripMargin.replaceAll("\n", " ")
    )
    for((inputGeom, expectedGeom) <- geomTestCases) {
      var df = sparkSession.sql(s"select ST_AsText(ST_Reverse(ST_GeomFromText($inputGeom)))")
      var result = df.collect()
      assert(result.head.get(0).asInstanceOf[String]==expectedGeom)
    }
  }

  it("Should pass ST_PointN") {

    Given("Some different types of geometries in a DF")

    val sampleLineString = "LINESTRING(0 0, 1 2, 2 4, 3 6)"
    val testData = Seq(
      (sampleLineString, 1),
      (sampleLineString, 2),
      (sampleLineString, -1),
      (sampleLineString, -2),
      (sampleLineString, 3),
      (sampleLineString, 4),
      (sampleLineString, 5),
      (sampleLineString, -5),
      ("POLYGON((-1 0 0, 1 0 0, 0 0 1, 0 1 0, -1 0 0))", 2),
      ("POINT(1 2)", 1)
    ).toDF("Geometry", "N")

    When("Using ST_PointN for getting the nth point in linestring type of Geometries")

    val testDF = testData.selectExpr("ST_PointN(ST_GeomFromText(Geometry), N) as geom")

    Then("Result should match the list of nth points")

    testDF.selectExpr("ST_AsText(geom)")
      .as[String].collect() should contain theSameElementsAs
      List(
        "POINT (0 0)", "POINT (1 2)", "POINT (3 6)",
        "POINT (2 4)", "POINT (2 4)", "POINT (3 6)",
        null, null, null, null
      )
  }

  it ("Should pass ST_AsEWKT") {
    var df = sparkSession.sql("SELECT ST_SetSrid(ST_GeomFromWKT('POLYGON((0 0,0 1,1 1,1 0,0 0))'), 4326) as point")
    df.createOrReplaceTempView("table")
    df = sparkSession.sql("SELECT ST_AsEWKT(point) from table")
    val s = "SRID=4326;POLYGON ((0 0, 0 1, 1 1, 1 0, 0 0))"
    assert(df.first().get(0).asInstanceOf[String] == s)
  }

  it ("Should pass ST_Force_2D") {
    val geomTestCases1 = Map(
      "'POINT(0 5)'"
        -> "POINT (0 5)",
      "'POLYGON((0 0 2, 0 5 2, 5 0 2, 0 0 2), (1 1 2, 3 1 2, 1 3 2, 1 1 2))'"
        -> "POLYGON ((0 0, 0 5, 5 0, 0 0), (1 1, 3 1, 1 3, 1 1))",
      "'LINESTRING(0 5 1, 0 0 1, 0 10 2)'"
        -> "LINESTRING (0 5, 0 0, 0 10)"
    )

    for ((inputGeom, expectedGeom) <- geomTestCases1) {
      var df = sparkSession.sql(s"select ST_AsText(ST_Force_2D(ST_GeomFromText($inputGeom)))")
      var result = df.collect()
      assert(result.head.get(0).asInstanceOf[String] == expectedGeom)
    }
  }

  it ("Should pass ST_IsEmpty") {
    var df = sparkSession.sql("SELECT ST_SetSrid(ST_GeomFromWKT('POLYGON((0 0,0 1,1 1,1 0,0 0))'), 4326) as point")
    df.createOrReplaceTempView("table")
    df = sparkSession.sql("SELECT ST_IsEmpty(point) from table")
    val s = false
    assert(df.first().get(0).asInstanceOf[Boolean] == s)
  }

  it("Passed ST_XMax") {
    var test = sparkSession.sql("SELECT ST_XMax(ST_GeomFromWKT('POLYGON ((-1 -11, 0 10, 1 11, 2 12, -1 -11))'))")
    assert(test.take(1)(0).get(0).asInstanceOf[Double] == 2.0)

  }

  it("Passed ST_XMin") {
    var test = sparkSession.sql("SELECT ST_XMin(ST_GeomFromWKT('POLYGON ((-1 -11, 0 10, 1 11, 2 12, -1 -11))'))")
    assert(test.take(1)(0).get(0).asInstanceOf[Double] == -1.0)

  }

  it ("Should pass ST_BuildArea") {
    val geomTestCases = Map(
      "'MULTILINESTRING((0 0, 10 0, 10 10, 0 10, 0 0),(10 10, 20 10, 20 20, 10 20, 10 10))'"
        -> "MULTIPOLYGON (((0 0, 0 10, 10 10, 10 0, 0 0)), ((10 10, 10 20, 20 20, 20 10, 10 10)))",
      "'MULTILINESTRING((0 0, 10 0, 10 10, 0 10, 0 0),(10 10, 20 10, 20 0, 10 0, 10 10))'"
        -> "POLYGON ((0 0, 0 10, 10 10, 20 10, 20 0, 10 0, 0 0))",
      "'MULTILINESTRING((0 0, 20 0, 20 20, 0 20, 0 0),(2 2, 18 2, 18 18, 2 18, 2 2))'"
        -> "POLYGON ((0 0, 0 20, 20 20, 20 0, 0 0), (2 2, 18 2, 18 18, 2 18, 2 2))",
      "'MULTILINESTRING((0 0, 20 0, 20 20, 0 20, 0 0), (2 2, 18 2, 18 18, 2 18, 2 2), (8 8, 8 12, 12 12, 12 8, 8 8))'"
        -> "MULTIPOLYGON (((0 0, 0 20, 20 20, 20 0, 0 0), (2 2, 18 2, 18 18, 2 18, 2 2)), ((8 8, 8 12, 12 12, 12 8, 8 8)))",
      """'MULTILINESTRING((0 0, 20 0, 20 20, 0 20, 0 0),(2 2, 18 2, 18 18, 2 18, 2 2),
        |(8 8, 8 9, 8 10, 8 11, 8 12, 9 12, 10 12, 11 12, 12 12, 12 11, 12 10, 12 9, 12 8, 11 8, 10 8, 9 8, 8 8))'""".stripMargin.replaceAll("\n", " ")
        -> """MULTIPOLYGON (((0 0, 0 20, 20 20, 20 0, 0 0), (2 2, 18 2, 18 18, 2 18, 2 2)),
             |((8 8, 8 9, 8 10, 8 11, 8 12, 9 12, 10 12, 11 12, 12 12, 12 11, 12 10, 12 9, 12 8, 11 8, 10 8, 9 8, 8 8)))""".stripMargin.replaceAll("\n", " "),
      "'MULTILINESTRING((0 0, 20 0, 20 20, 0 20, 0 0),(2 2, 18 2, 18 18, 2 18, 2 2),(8 8, 8 12, 12 12, 12 8, 8 8),(10 8, 10 12))'"
        -> "MULTIPOLYGON (((0 0, 0 20, 20 20, 20 0, 0 0), (2 2, 18 2, 18 18, 2 18, 2 2)), ((8 8, 8 12, 12 12, 12 8, 8 8)))",
      "'MULTILINESTRING((0 0, 20 0, 20 20, 0 20, 0 0),(2 2, 18 2, 18 18, 2 18, 2 2),(10 2, 10 18))'"
        -> "POLYGON ((0 0, 0 20, 20 20, 20 0, 0 0), (2 2, 18 2, 18 18, 2 18, 2 2))",
      """'MULTILINESTRING( (0 0, 70 0, 70 70, 0 70, 0 0), (10 10, 10 60, 40 60, 40 10, 10 10),
        |(20 20, 20 30, 30 30, 30 20, 20 20), (20 30, 30 30, 30 50, 20 50, 20 30), (50 20, 60 20, 60 40, 50 40, 50 20),
        |(50 40, 60 40, 60 60, 50 60, 50 40), (80 0, 110 0, 110 70, 80 70, 80 0), (90 60, 100 60, 100 50, 90 50, 90 60))'""".stripMargin.replaceAll("\n", " ")
        -> """MULTIPOLYGON (((0 0, 0 70, 70 70, 70 0, 0 0), (10 10, 40 10, 40 60, 10 60, 10 10), (50 20, 60 20, 60 40, 60 60, 50 60, 50 40, 50 20)),
          |((20 20, 20 30, 20 50, 30 50, 30 30, 30 20, 20 20)),
          |((80 0, 80 70, 110 70, 110 0, 80 0), (90 50, 100 50, 100 60, 90 60, 90 50)))""".stripMargin.replaceAll("\n", " ")
    )

    for ((inputGeom, expectedGeom) <- geomTestCases) {
      val df = sparkSession.sql(s"select ST_AsText(ST_BuildArea(ST_GeomFromText($inputGeom)))")
      val result = df.collect()
      assert(result.head.get(0).asInstanceOf[String] == expectedGeom)
    }
  }

  it("handles nulls") {
    var functionDf: DataFrame = null
    functionDf = sparkSession.sql("select ST_Distance(null, null)")
    assert(functionDf.first().get(0) == null)
    functionDf = sparkSession.sql("select ST_3DDistance(null, null)")
    assert(functionDf.first().get(0) == null)
    functionDf = sparkSession.sql("select ST_ConcaveHull(null, 1, true)")
    assert(functionDf.first().get(0) == null)
    functionDf = sparkSession.sql("select ST_ConcaveHull(null, 1)")
    assert(functionDf.first().get(0) == null)
    functionDf = sparkSession.sql("select ST_ConvexHull(null)")
    assert(functionDf.first().get(0) == null)
    functionDf = sparkSession.sql("select ST_NPoints(null)")
    assert(functionDf.first().get(0) == null)
    functionDf = sparkSession.sql("select ST_Buffer(null, 0)")
    assert(functionDf.first().get(0) == null)
    functionDf = sparkSession.sql("select ST_Envelope(null)")
    assert(functionDf.first().get(0) == null)
    functionDf = sparkSession.sql("select ST_Length(null)")
    assert(functionDf.first().get(0) == null)
    functionDf = sparkSession.sql("select ST_Area(null)")
    assert(functionDf.first().get(0) == null)
    functionDf = sparkSession.sql("select ST_Centroid(null)")
    assert(functionDf.first().get(0) == null)
    functionDf = sparkSession.sql("select ST_Transform(null, null, null)")
    assert(functionDf.first().get(0) == null)
    functionDf = sparkSession.sql("select ST_Intersection(null, null)")
    assert(functionDf.first().get(0) == null)
    functionDf = sparkSession.sql("select ST_IsValid(null)")
    assert(functionDf.first().get(0) == null)
    functionDf = sparkSession.sql("select ST_IsSimple(null)")
    assert(functionDf.first().get(0) == null)
    functionDf = sparkSession.sql("select ST_SimplifyPreserveTopology(null, 1)")
    assert(functionDf.first().get(0) == null)
    functionDf = sparkSession.sql("select ST_PrecisionReduce(null, 1)")
    assert(functionDf.first().get(0) == null)
    functionDf = sparkSession.sql("select ST_AsText(null)")
    assert(functionDf.first().get(0) == null)
    functionDf = sparkSession.sql("select ST_AsGeoJSON(null)")
    assert(functionDf.first().get(0) == null)
    functionDf = sparkSession.sql("select ST_AsBinary(null)")
    assert(functionDf.first().get(0) == null)
    functionDf = sparkSession.sql("select ST_AsEWKB(null)")
    assert(functionDf.first().get(0) == null)
    functionDf = sparkSession.sql("select ST_SRID(null)")
    assert(functionDf.first().get(0) == null)
    functionDf = sparkSession.sql("select ST_SetSRID(null, 4326)")
    assert(functionDf.first().get(0) == null)
    functionDf = sparkSession.sql("select ST_GeometryType(null)")
    assert(functionDf.first().get(0) == null)
    functionDf = sparkSession.sql("select ST_LineMerge(null)")
    assert(functionDf.first().get(0) == null)
    functionDf = sparkSession.sql("select ST_Azimuth(null, null)")
    assert(functionDf.first().get(0) == null)
    functionDf = sparkSession.sql("select ST_X(null)")
    assert(functionDf.first().get(0) == null)
    functionDf = sparkSession.sql("select ST_Y(null)")
    assert(functionDf.first().get(0) == null)
    functionDf = sparkSession.sql("select ST_Z(null)")
    assert(functionDf.first().get(0) == null)
    functionDf = sparkSession.sql("select ST_StartPoint(null)")
    assert(functionDf.first().get(0) == null)
    functionDf = sparkSession.sql("select ST_Boundary(null)")
    assert(functionDf.first().get(0) == null)
    functionDf = sparkSession.sql("select ST_MinimumBoundingRadius(null)")
    assert(functionDf.first().get(0) == null)
    functionDf = sparkSession.sql("select ST_LineSubstring(null, 0, 0)")
    assert(functionDf.first().get(0) == null)
    functionDf = sparkSession.sql("select ST_LineInterpolatePoint(null, 0)")
    assert(functionDf.first().get(0) == null)
    functionDf = sparkSession.sql("select ST_EndPoint(null)")
    assert(functionDf.first().get(0) == null)
    functionDf = sparkSession.sql("select ST_ExteriorRing(null)")
    assert(functionDf.first().get(0) == null)
    functionDf = sparkSession.sql("select ST_GeometryN(null, 0)")
    assert(functionDf.first().get(0) == null)
    functionDf = sparkSession.sql("select ST_InteriorRingN(null, 0)")
    assert(functionDf.first().get(0) == null)
    functionDf = sparkSession.sql("select ST_Dump(null)")
    assert(functionDf.first().get(0) == null)
    functionDf = sparkSession.sql("select ST_DumpPoints(null)")
    assert(functionDf.first().get(0) == null)
    functionDf = sparkSession.sql("select ST_IsClosed(null)")
    assert(functionDf.first().get(0) == null)
    functionDf = sparkSession.sql("select ST_NumInteriorRings(null)")
    assert(functionDf.first().get(0) == null)
    functionDf = sparkSession.sql("select ST_AddPoint(null, null)")
    assert(functionDf.first().get(0) == null)
    functionDf = sparkSession.sql("select ST_RemovePoint(null, null)")
    assert(functionDf.first().get(0) == null)
    functionDf = sparkSession.sql("select ST_IsRing(null)")
    assert(functionDf.first().get(0) == null)
    functionDf = sparkSession.sql("select ST_NumGeometries(null)")
    assert(functionDf.first().get(0) == null)
    functionDf = sparkSession.sql("select ST_FlipCoordinates(null)")
    assert(functionDf.first().get(0) == null)
    functionDf = sparkSession.sql("select ST_SubDivide(null, 0)")
    assert(functionDf.first().get(0) == null)
    functionDf = sparkSession.sql("select ST_SubDivideExplode(null, 0)")
    assert(functionDf.count() == 0)
    functionDf = sparkSession.sql("select ST_MakePolygon(null)")
    assert(functionDf.first().get(0) == null)
    functionDf = sparkSession.sql("select ST_GeoHash(null, 1)")
    assert(functionDf.first().get(0) == null)
    functionDf = sparkSession.sql("select ST_Difference(null, null)")
    assert(functionDf.first().get(0) == null)
    functionDf = sparkSession.sql("select ST_SymDifference(null, null)")
    assert(functionDf.first().get(0) == null)
    functionDf = sparkSession.sql("select ST_Union(null, null)")
    assert(functionDf.first().get(0) == null)
    functionDf = sparkSession.sql("select ST_PointOnSurface(null)")
    assert(functionDf.first().get(0) == null)
    functionDf = sparkSession.sql("select ST_Reverse(null)")
    assert(functionDf.first().get(0) == null)
    functionDf = sparkSession.sql("select ST_AsEWKT(null)")
    assert(functionDf.first().get(0) == null)
    functionDf = sparkSession.sql("select ST_Force_2D(null)")
    assert(functionDf.first().get(0) == null)
    functionDf = sparkSession.sql("select ST_BuildArea(null)")
    assert(functionDf.first().get(0) == null)
    functionDf = sparkSession.sql("select ST_Normalize(null)")
    assert(functionDf.first().get(0) == null)
    functionDf = sparkSession.sql("select ST_LineFromMultiPoint(null)")
    assert(functionDf.first().get(0) == null)
    functionDf = sparkSession.sql("select ST_GeometricMedian(null)")
    assert(functionDf.first().get(0) == null)
  }

  it ("Should pass St_CollectionExtract") {
    var df = sparkSession.sql("SELECT ST_GeomFromText('GEOMETRYCOLLECTION(POINT(40 10), LINESTRING(0 5, 0 10), POLYGON((0 0, 0 5, 5 5, 5 0, 0 0)))') as geom")
    assert(df.selectExpr("ST_AsText(ST_CollectionExtract(geom))").collect().head.get(0) == "MULTIPOLYGON (((0 0, 0 5, 5 5, 5 0, 0 0)))")
    assert(df.selectExpr("ST_AsText(ST_CollectionExtract(geom, 3))").collect().head.get(0) == "MULTIPOLYGON (((0 0, 0 5, 5 5, 5 0, 0 0)))")
    assert(df.selectExpr("ST_AsText(ST_CollectionExtract(geom, 1))").collect().head.get(0) == "MULTIPOINT ((40 10))")
    assert(df.selectExpr("ST_AsText(ST_CollectionExtract(geom, 2))").collect().head.get(0) == "MULTILINESTRING ((0 5, 0 10))")
    assert(df.selectExpr("ST_AsText(ST_CollectionExtract(geom, 2))").collect().head.get(0) == "MULTILINESTRING ((0 5, 0 10))")
    df = sparkSession.sql("SELECT ST_GeomFromText('GEOMETRYCOLLECTION (POINT (40 10), POINT (40 10))') as geom")
    assert(df.selectExpr("ST_AsText(ST_CollectionExtract(geom, 1))").collect().head.get(0) == "MULTIPOINT ((40 10), (40 10))")
    assert(df.selectExpr("ST_AsText(ST_CollectionExtract(geom, 2))").collect().head.get(0) == "MULTILINESTRING EMPTY")
    assert(df.selectExpr("ST_AsText(ST_CollectionExtract(geom))").collect().head.get(0) == "MULTIPOINT ((40 10), (40 10))")
  }

  it("Should pass ST_Normalize") {
    val df = sparkSession.sql("SELECT ST_AsEWKT(ST_Normalize(ST_GeomFromWKT('POLYGON((0 1, 1 1, 1 0, 0 0, 0 1))')))")
    assert(df.first().get(0).asInstanceOf[String] == "POLYGON ((0 0, 0 1, 1 1, 1 0, 0 0))")
  }

  it ("Should pass ST_LineFromMultiPoint") {
    val geomTestCases = Map(
      "'POLYGON((-1 0 0, 1 0 0, 0 0 1, 0 1 0, -1 0 0))'"
        -> null,
      "'LINESTRING(0 0, 1 2, 2 4, 3 6)'"
        -> null,
      "'POINT(1 2)'"
        -> null,
      "'MULTIPOINT((10 40), (40 30), (20 20), (30 10))'"
        -> "LINESTRING (10 40, 40 30, 20 20, 30 10)",
      "'MULTIPOINT((10 40 66), (40 30 77), (20 20 88), (30 10 99))'"
        -> "LINESTRING Z(10 40 66, 40 30 77, 20 20 88, 30 10 99)"
    )
    for((inputGeom, expectedGeom) <- geomTestCases) {
      var df = sparkSession.sql(s"select ST_AsText(ST_LineFromMultiPoint(ST_GeomFromText($inputGeom)))")
      var result = df.collect()
      assert(result.head.get(0).asInstanceOf[String]==expectedGeom)
    }
  }

  it ("Should pass ST_Split") {
    val geomTestCases = Map(
      ("'LINESTRING (0 0, 1.5 1.5, 2 2)'", "'MULTIPOINT (0.5 0.5, 1 1)'")
        -> "MULTILINESTRING ((0 0, 0.5 0.5), (0.5 0.5, 1 1), (1 1, 1.5 1.5, 2 2))",
      ("null", "'MULTIPOINT (0.5 0.5, 1 1)'")
        -> null,
      ("'LINESTRING (0 0, 1.5 1.5, 2 2)'", "null")
        -> null
    )
    for(((target, blade), expected) <- geomTestCases) {
      var df = sparkSession.sql(s"SELECT ST_Split(ST_GeomFromText($target), ST_GeomFromText($blade))")
      var result = df.take(1)(0).get(0).asInstanceOf[Geometry]
      var textResult = if (result == null) null else result.toText
      assert(textResult==expected)
    }
  }

  it ("Should pass ST_GeometricMedian") {
    val geomTestCases = Map(
      ("'MULTIPOINT((10 40), (40 30), (20 20), (30 10))'", 1e-15) -> "'POINT(22.5 21.25)'",
      ("'MULTIPOINT((0 0), (1 1), (2 2), (200 200))'", 1e-6) -> "'POINT (1.9761550281255005 1.9761550281255005)'",
      ("'MULTIPOINT ((0 0), (10 1), (5 1), (20 20))'", 1e-15) -> "'POINT (5 1)'",
      ("'MULTIPOINT ((0 -1), (0 0), (0 0), (0 1))'", 1e-6) -> "'POINT (0 0)'",
      ("'POINT (7 6)'", 1e-6) -> "'POINT (7 6)'",
      ("'MULTIPOINT ((12 5),(62 7),(100 -1),(100 -5),(10 20),(105 -5))'", 1e-15) -> "'POINT(84.21672412761632 0.1351485929395439)'"
    )
    for(((targetWkt, tolerance), expectedWkt) <- geomTestCases) {
      val df = sparkSession.sql(s"SELECT ST_GeometricMedian(ST_GeomFromWKT($targetWkt), $tolerance), " +
        s"ST_GeomFromWKT($expectedWkt)")
      val actual = df.take(1)(0).get(0).asInstanceOf[Geometry]
      val expected = df.take(1)(0).get(1).asInstanceOf[Geometry]
      assert(expected.compareTo(actual, COORDINATE_SEQUENCE_COMPARATOR) == 0)
    }
  }

  it("Should pass ST_DistanceSphere") {
    val geomTestCases = Map(
      ("'POINT (51.3168 -0.56)'", "'POINT (55.9533 -3.1883)'") -> "543796.9506134904",
      ("'LineString (0 0, 0 90)'", "'LineString (0 1, 0 0)'") -> "4948180.449055"
    )
    for (((geom1, geom2), expectedResult) <- geomTestCases) {
      val df = sparkSession.sql(s"SELECT ST_DistanceSphere(ST_GeomFromWKT($geom1), ST_GeomFromWKT($geom2)), " +
        s"$expectedResult")
      val actual = df.take(1)(0).get(0).asInstanceOf[Double]
      val expected = df.take(1)(0).get(1).asInstanceOf[java.math.BigDecimal].doubleValue()
      assertEquals(expected, actual, 0.1)
    }

    val geomTestCases2 = Map(
      ("'POINT (51.3168 -0.56)'", "'POINT (55.9533 -3.1883)'", "6378137") -> "544405.4459192449",
      ("'LineString (0 0, 0 90)'", "'LineString (0 1, 0 0)'", "6378137.0") -> "4953717.340300673"
    )
    for (((geom1, geom2, radius), expectedResult) <- geomTestCases2) {
      val df = sparkSession.sql(s"SELECT ST_DistanceSphere(ST_GeomFromWKT($geom1), ST_GeomFromWKT($geom2), $radius), " +
        s"$expectedResult")
      val actual = df.take(1)(0).get(0).asInstanceOf[Double]
      val expected = df.take(1)(0).get(1).asInstanceOf[java.math.BigDecimal].doubleValue()
      assertEquals(expected, actual, 0.1)
    }
  }

  it("Should pass ST_DistanceSpheroid") {
    val geomTestCases = Map(
      ("'POINT (51.3168 -0.56)'", "'POINT (55.9533 -3.1883)'") -> "544430.94119962039",
      ("'LineString (0 0, 0 90)'", "'LineString (0 1, 0 0)'") -> "4953717.340300673"
    )
    for (((geom1, geom2), expectedResult) <- geomTestCases) {
      val df = sparkSession.sql(s"SELECT ST_DistanceSpheroid(ST_GeomFromWKT($geom1), ST_GeomFromWKT($geom2)), " +
        s"$expectedResult")
      val actual = df.take(1)(0).get(0).asInstanceOf[Double]
      val expected = df.take(1)(0).get(1).asInstanceOf[java.math.BigDecimal].doubleValue()
      assertEquals(expected, actual, 0.1)
    }
  }

  it("should pass ST_ClosestPoint") {
    val geomTestCases = Map(
      ("'POINT (160 40)'", "'LINESTRING (10 30, 50 50, 30 110, 70 90, 180 140, 130 190)'") -> "POINT (160 40)",
      ("'LINESTRING (0 0, 100 0)'", "'LINESTRING (0 0, 50 50, 100 0)'") -> "POINT (0 0)"
    )
    for (((geom), expectedResult) <- geomTestCases) {
      val g1 = geom._1
      val g2 = geom._2
      val df = sparkSession.sql(s"SELECT ST_ClosestPoint(ST_GeomFromWKT($g1), ST_GeomFromWKT($g2))")
      val actual = df.take(1)(0).get(0).asInstanceOf[Geometry].toText
      val expected = expectedResult
      assertEquals(expected, actual)

    }
  }

  it("Should pass ST_AreaSpheroid") {
    val geomTestCases = Map(
      ("'POINT (51.3168 -0.56)'") -> "0.0",
      ("'LineString (0 0, 0 90)'") -> "0.0",
      ("'Polygon ((35 34, 30 28, 34 25, 35 34))'") -> "201824850811.76245"
    )
    for (((geom1), expectedResult) <- geomTestCases) {
      val df = sparkSession.sql(s"SELECT ST_AreaSpheroid(ST_GeomFromWKT($geom1)), " +
        s"$expectedResult")
      val actual = df.take(1)(0).get(0).asInstanceOf[Double]
      val expected = df.take(1)(0).get(1).asInstanceOf[java.math.BigDecimal].doubleValue()
      assertEquals(expected, actual, 0.1)
    }
  }

  it("Should pass ST_LengthSpheroid") {
    val geomTestCases = Map(
      ("'POINT (51.3168 -0.56)'") -> "0.0",
      ("'LineString (0 0, 0 90)'") -> "10018754.17139462",
      ("'Polygon ((0 0, 0 90, 0 0))'") -> "20037508.34278924"
    )
    for (((geom1), expectedResult) <- geomTestCases) {
      val df = sparkSession.sql(s"SELECT ST_LengthSpheroid(ST_GeomFromWKT($geom1)), " +
        s"$expectedResult")
      val actual = df.take(1)(0).get(0).asInstanceOf[Double]
      val expected = df.take(1)(0).get(1).asInstanceOf[java.math.BigDecimal].doubleValue()
      assertEquals(expected, actual, 0.1)
    }
  }

  it("Should pass ST_NumPoints") {
    val geomTestCases = Map(
      ("'LINESTRING (0 1, 1 0, 2 0)'") -> "3"
    )
    for (((geom), expectedResult) <- geomTestCases) {
      val df = sparkSession.sql(s"SELECT ST_NumPoints(ST_GeomFromWKT($geom)), " + s"$expectedResult")
      val actual = df.take(1)(0).get(0).asInstanceOf[Int]
      val expected = df.take(1)(0).get(1).asInstanceOf[java.lang.Integer].intValue()
      assertEquals(expected, actual)
    }
  }

  it("should pass ST_Force3D") {
    val geomTestCases = Map(
      ("'LINESTRING (0 1, 1 0, 2 0)'") -> ("'LINESTRING Z(0 1 1, 1 0 1, 2 0 1)'", "'LINESTRING Z(0 1 0, 1 0 0, 2 0 0)'"),
      ("'LINESTRING Z(0 1 3, 1 0 3, 2 0 3)'") -> ("'LINESTRING Z(0 1 3, 1 0 3, 2 0 3)'", "'LINESTRING Z(0 1 3, 1 0 3, 2 0 3)'"),
      ("'LINESTRING EMPTY'") -> ("'LINESTRING EMPTY'", "'LINESTRING EMPTY'")
    )
    for (((geom), expectedResult) <- geomTestCases) {
      val df = sparkSession.sql(s"SELECT ST_AsText(ST_Force3D(ST_GeomFromWKT($geom), 1)) AS geom, " + s"$expectedResult")
      val dfDefaultValue = sparkSession.sql(s"SELECT ST_AsText(ST_Force3D(ST_GeomFromWKT($geom))) AS geom, " + s"$expectedResult")
      val actual = df.take(1)(0).get(0).asInstanceOf[String]
      val expected = df.take(1)(0).get(1).asInstanceOf[GenericRowWithSchema].get(0).asInstanceOf[String]
      val actualDefaultValue = dfDefaultValue.take(1)(0).get(0).asInstanceOf[String]
      val expectedDefaultValue = dfDefaultValue.take(1)(0).get(1).asInstanceOf[GenericRowWithSchema].get(1).asInstanceOf[String]
      assertEquals(expected, actual)
      assertEquals(expectedDefaultValue, actualDefaultValue);
    }
  }

  it("should pass ST_NRings") {
    val geomTestCases = Map(
      ("'POLYGON ((1 0, 1 1, 2 1, 2 0, 1 0))'") -> 1,
      ("'MULTIPOLYGON (((1 0, 1 6, 6 6, 6 0, 1 0), (2 1, 2 2, 3 2, 3 1, 2 1)), ((10 0, 10 6, 16 6, 16 0, 10 0), (12 1, 12 2, 13 2, 13 1, 12 1)))'") -> 4,
      ("'POLYGON EMPTY'") -> 0
    )
    for (((geom), expectedResult) <- geomTestCases) {
      val df = sparkSession.sql(s"SELECT ST_NRings(ST_GeomFromWKT($geom)), " + s"$expectedResult")
      val actual = df.take(1)(0).get(0).asInstanceOf[Int]
      val expected = df.take(1)(0).get(1).asInstanceOf[java.lang.Integer].intValue()
      assertEquals(expected, actual)
    }
  }

  it ("should pass ST_Translate") {
    val geomTestCases = Map(
      ("'POINT (1 1 1)'") -> ("'POINT Z(2 2 2)'", "'POINT Z(2 2 1)'"),
      ("'POLYGON ((1 0, 1 1, 2 1, 2 0, 1 0))'") -> ("'POLYGON ((2 1, 2 2, 3 2, 3 1, 2 1))'", "'POLYGON ((2 1, 2 2, 3 2, 3 1, 2 1))'"),
      ("'LINESTRING EMPTY'") -> ("'LINESTRING EMPTY'", "'LINESTRING EMPTY'"),
      ("'GEOMETRYCOLLECTION (MULTIPOLYGON (((1 0, 1 1, 2 1, 2 0, 1 0)), ((1 2, 3 4, 3 5, 1 2))))'") -> ("'GEOMETRYCOLLECTION (MULTIPOLYGON (((2 1, 2 2, 3 2, 3 1, 2 1)), ((2 3, 4 5, 4 6, 2 3))))'", "'GEOMETRYCOLLECTION (MULTIPOLYGON (((2 1, 2 2, 3 2, 3 1, 2 1)), ((2 3, 4 5, 4 6, 2 3))))'")
    )
    for (((geom), expectedResult) <- geomTestCases) {
      val df = sparkSession.sql(s"SELECT ST_AsText(ST_Translate(ST_GeomFromWKT($geom), 1, 1, 1)) AS geom, " + s"$expectedResult")
      val dfDefaultValue = sparkSession.sql(s"SELECT ST_AsText(ST_Translate(ST_GeomFromWKT($geom), 1, 1)) AS geom, " + s"$expectedResult")
      val actual = df.take(1)(0).get(0).asInstanceOf[String]
      val actualDefaultValue = dfDefaultValue.take(1)(0).get(0).asInstanceOf[String]
      val expected = df.take(1)(0).get(1).asInstanceOf[GenericRowWithSchema].get(0).asInstanceOf[String]
      val expectedDefaultValue = dfDefaultValue.take(1)(0).get(1).asInstanceOf[GenericRowWithSchema].get(1).asInstanceOf[String]
      assertEquals(expected, actual)
      assertEquals(expectedDefaultValue, actualDefaultValue)
    }
  }

  it ("should pass ST_FrechetDistance") {
    val geomTestCases = Map(
      ("'POINT (1 2)'", "'POINT (10 10)'") -> 12.041594578792296d,
      ("'LINESTRING (0 0, 100 0)'", "'LINESTRING (0 0, 50 50, 100 0)'") -> 70.7106781186548d
    )
    for (((geom), expectedResult) <- geomTestCases) {
      val g1 = geom._1
      val g2 = geom._2
      val df = sparkSession.sql(s"SELECT ST_FrechetDistance(ST_GeomFromWKT($g1), ST_GeomFromWKT($g2))")
      val actual = df.take(1)(0).get(0).asInstanceOf[Double]
      val expected = expectedResult
      assertEquals(expected, actual, 1e-9)
    }
  }

  it ("should pass ST_Affine") {
    val geomTestCases = Map (
      ("'POLYGON ((1 0 1, 1 1 1, 2 2 2, 1 0 1))'")-> ("'POLYGON Z((9 11 11, 11 12 13, 18 16 23, 9 11 11))'", "'POLYGON Z((2 3 1, 4 5 1, 7 8 2, 2 3 1))'"),
      ("'LINESTRING EMPTY'") -> ("'LINESTRING EMPTY'", "'LINESTRING EMPTY'"),
      ("'GEOMETRYCOLLECTION (MULTIPOLYGON (((1 0, 1 1, 2 1, 2 0, 1 0), (1 0.5, 1 0.75, 1.5 0.75, 1.5 0.5, 1 0.5)), ((5 0, 5 5, 7 5, 7 0, 5 0))), POINT (10 10))'")->
                                                    ("'GEOMETRYCOLLECTION (MULTIPOLYGON (((5 9, 7 10, 8 11, 6 10, 5 9), (6 9.5, 6.5 9.75, 7 10.25, 6.5 10, 6 9.5)), ((9 13, 19 18, 21 20, 11 15, 9 13))), POINT (34 28))'",
                                                    "'GEOMETRYCOLLECTION (MULTIPOLYGON (((2 3, 4 5, 5 6, 3 4, 2 3), (3 4, 3.5 4.5, 4 5, 3.5 4.5, 3 4)), ((6 7, 16 17, 18 19, 8 9, 6 7))), POINT (31 32))'")
    )
    for (((geom), expectedResult) <- geomTestCases) {
      val df = sparkSession.sql(s"SELECT ST_AsText(ST_Affine(ST_GeomFromWKT($geom), 1, 2, 4, 1, 1, 2, 3, 2, 5, 4, 8, 3)) AS geom, " + s"$expectedResult")
      val actual = df.take(1)(0).get(0).asInstanceOf[String]
      val expected = df.take(1)(0).get(1).asInstanceOf[GenericRowWithSchema].get(0).asInstanceOf[String]

      val dfDefaultValue = sparkSession.sql(s"SELECT ST_AsText(ST_Affine(ST_GeomFromWKT($geom), 1, 2, 1, 2, 1, 2)) AS geom, " + s"$expectedResult")
      val actualDefaultValue = dfDefaultValue.take(1)(0).get(0).asInstanceOf[String]
      val expectedDefaultValue = dfDefaultValue.take(1)(0).get(1).asInstanceOf[GenericRowWithSchema].get(1).asInstanceOf[String]

      assertEquals(expected, actual)
      assertEquals(expectedDefaultValue, actualDefaultValue)
    }
  }

  it ("should pass ST_BoundingDiagonal") {
    val geomTestCases = Map (
      ("'POINT (10 10)'") -> "'LINESTRING (10 10, 10 10)'",
      ("'POLYGON ((1 1 1, 4 4 4, 0 9 3, 0 9 9, 1 1 1))'") -> "'LINESTRING Z(0 1 1, 4 9 9)'",
      ("'GEOMETRYCOLLECTION (MULTIPOLYGON (((1 1, 1 -1, 2 2, 2 9, 9 1, 1 1)), ((5 5, 4 4, 2 2 , 5 5))), POINT (-1 0))'") -> "'LINESTRING (-1 -1, 9 9)'"
    )
    for (((geom), expectedResult) <- geomTestCases) {
      val df = sparkSession.sql(s"SELECT ST_AsText(ST_BoundingDiagonal(ST_GeomFromWKT($geom))) AS geom, " + s"$expectedResult")
      val actual = df.take(1)(0).get(0).asInstanceOf[String]
      val expected = df.take(1)(0).get(1).asInstanceOf[String]
      assertEquals(expected, actual)
    }
  }

  it ("should pass ST_Angle - 4 points") {
    val geomTestCases = Map (
      ("'POINT (0 0)'", "'POINT (1 1)'", "'POINT (1 0)'", "'POINT (6 2)'") -> (0.4048917862850834, 23.198590513648185)
    )
    for (((geom), expectedResult) <- geomTestCases) {
      val p1 = geom._1
      val p2 = geom._2
      val p3 = geom._3
      val p4 = geom._4
      val df = sparkSession.sql(s"SELECT ST_Angle(ST_GeomFromWKT($p1), ST_GeomFromWKT($p2), ST_GeomFromWKT($p3), ST_GeomFromWKT($p4)) AS angleInRadian")
      val expectedRadian = expectedResult._1
      val expectedDegrees = expectedResult._2

      val actualRadian = df.take(1)(0).get(0).asInstanceOf[Double]
      val actualDegrees = df.selectExpr("ST_Degrees(angleInRadian)").take(1)(0).get(0).asInstanceOf[Double]

      assertEquals(expectedRadian, actualRadian, 1e-9)
      assertEquals(expectedDegrees, actualDegrees, 1e-9)
    }
  }

  it ("should pass ST_Angle - 3 points") {
    val geomTestCases = Map(
      ("'POINT (1 1)'", "'POINT (0 0)'", "'POINT (3 2)'") -> (0.19739555984988044, 11.309932474020195)
    )
    for (((geom), expectedResult) <- geomTestCases) {
      val p1 = geom._1
      val p2 = geom._2
      val p3 = geom._3
      val df = sparkSession.sql(s"SELECT ST_Angle(ST_GeomFromWKT($p1), ST_GeomFromWKT($p2), ST_GeomFromWKT($p3)) AS angleInRadian")
      val expectedRadian = expectedResult._1
      val expectedDegrees = expectedResult._2

      val actualRadian = df.take(1)(0).get(0).asInstanceOf[Double]
      val actualDegrees = df.selectExpr("ST_Degrees(angleInRadian)").take(1)(0).get(0).asInstanceOf[Double]

      assertEquals(expectedRadian, actualRadian, 1e-9)
      assertEquals(expectedDegrees, actualDegrees, 1e-9)
    }
  }

  it ("should pass ST_Angle - 2 lines") {
    val geomTestCases = Map(
      ("'LINESTRING (0 0, 1 1)'", "'LINESTRING (0 0, 3 2)'") -> (0.19739555984988044, 11.309932474020195)
    )
    for (((geom), expectedResult) <- geomTestCases) {
      val p1 = geom._1
      val p2 = geom._2

      val df = sparkSession.sql(s"SELECT ST_Angle(ST_GeomFromWKT($p1), ST_GeomFromWKT($p2)) AS angleInRadian")
      val expectedRadian = expectedResult._1
      val expectedDegrees = expectedResult._2

      val actualRadian = df.take(1)(0).get(0).asInstanceOf[Double]
      val actualDegrees = df.selectExpr("ST_Degrees(angleInRadian)").take(1)(0).get(0).asInstanceOf[Double]

      assertEquals(expectedRadian, actualRadian, 1e-9)
      assertEquals(expectedDegrees, actualDegrees, 1e-9)
    }
  }

  it ("should pass ST_HausdorffDistance") {
    val geomTestCases = Map (
      ("'LINESTRING (1 2, 1 5, 2 6, 1 2)'", "'POINT (10 34)'", 0.34) -> (33.24154027718932, 33.24154027718932),
      ("'LINESTRING (1 0, 1 1, 2 1, 2 0, 1 0)'", "'POINT EMPTY'", 0.23) -> (0.0, 0.0),
      ("'POLYGON ((1 2, 2 1, 2 0, 4 1, 1 2))'", "'MULTIPOINT ((1 0), (40 10), (-10 -40))'", 0.0001) -> (41.7612260356422, 41.7612260356422)
    )
    for (((geom), expectedResult) <- geomTestCases) {
      val geom1 = geom._1
      val geom2 = geom._2
      val densityFrac = geom._3
      val df = sparkSession.sql(s"SELECT ST_HausdorffDistance(ST_GeomFromWKT($geom1), ST_GeomFromWKT($geom2), $densityFrac) AS dist")
      val dfDefaultValue = sparkSession.sql(s"SELECT ST_HausdorffDistance(ST_GeomFromWKT($geom1), ST_GeomFromWKT($geom2)) as dist")
      val actual = df.take(1)(0).get(0).asInstanceOf[Double]
      val actualDefaultValue = dfDefaultValue.take(1)(0).get(0).asInstanceOf[Double]
      val expected = expectedResult._1
      val expectedDefaultValue = expectedResult._2
      assert(expected == actual)
      assert(expectedDefaultValue == actualDefaultValue)
    }
  }

<<<<<<< HEAD
  it("Passed ST_CoordDim with 3D point") {
    val test = sparkSession.sql("SELECT ST_CoordDim(ST_GeomFromWKT('POINT(1 1 2)'))")
    assert(test.take(1)(0).get(0).asInstanceOf[Int] == 3)
  }

  it("Passed ST_CoordDim with Z coordinates") {
    val test = sparkSession.sql("SELECT ST_CoordDim(ST_GeomFromWKT('POINTZ(1 1 0.5)'))")
    assert(test.take(1)(0).get(0).asInstanceOf[Int] == 3)
  }

  it("Passed ST_CoordDim with XYM point") {
    val test = sparkSession.sql("SELECT ST_CoordDim(ST_GeomFromWKT('POINT M(1 2 3)'))")
    assert(test.take(1)(0).get(0).asInstanceOf[Int] == 3)
  }

  it("Passed ST_CoordDim with XYZM point") {
    val test = sparkSession.sql("SELECT ST_CoordDim(ST_GeomFromWKT('POINT ZM(1 2 3 4)'))")
    assert(test.take(1)(0).get(0).asInstanceOf[Int] == 4)
=======
  it ("should pass GeometryType") {
    val geomTestCases = Map (
      ("'POINT (51.3168 -0.56)'") -> "'POINT'",
      ("'POINT (0 0 1)'") -> "'POINT'",
      ("'LINESTRING (0 0, 0 90)'") -> "'LINESTRING'",
      ("'POLYGON ((0 0,0 5,5 0,0 0))'") -> "'POLYGON'",
      ("'POINTM (1 2 3)'") -> "'POINTM'",
      ("'LINESTRINGM (0 0 1, 0 90 1)'") -> "'LINESTRINGM'",
      ("'POLYGONM ((0 0 1, 0 5 1, 5 0 1, 0 0 1))'") -> "'POLYGONM'"
    )
    for ((geom, expectedResult) <- geomTestCases) {
        val df = sparkSession.sql(s"SELECT GeometryType(ST_GeomFromText($geom)), " +
          s"$expectedResult")
        val actual = df.take(1)(0).get(0).asInstanceOf[String]
        val expected = df.take(1)(0).get(1).asInstanceOf[String]
        assertEquals(expected, actual)
    }
>>>>>>> bc822490
  }
  
}<|MERGE_RESOLUTION|>--- conflicted
+++ resolved
@@ -23,7 +23,6 @@
 import org.apache.sedona.sql.implicits._
 import org.apache.spark.sql.catalyst.expressions.{GenericRow, GenericRowWithSchema}
 import org.apache.spark.sql.functions._
-import org.apache.spark.sql.sedona_sql.expressions.ST_Degrees
 import org.apache.spark.sql.{DataFrame, Row}
 import org.geotools.referencing.CRS
 import org.junit.Assert.assertEquals
@@ -1913,22 +1912,6 @@
     }
   }
 
-  it("should pass ST_ClosestPoint") {
-    val geomTestCases = Map(
-      ("'POINT (160 40)'", "'LINESTRING (10 30, 50 50, 30 110, 70 90, 180 140, 130 190)'") -> "POINT (160 40)",
-      ("'LINESTRING (0 0, 100 0)'", "'LINESTRING (0 0, 50 50, 100 0)'") -> "POINT (0 0)"
-    )
-    for (((geom), expectedResult) <- geomTestCases) {
-      val g1 = geom._1
-      val g2 = geom._2
-      val df = sparkSession.sql(s"SELECT ST_ClosestPoint(ST_GeomFromWKT($g1), ST_GeomFromWKT($g2))")
-      val actual = df.take(1)(0).get(0).asInstanceOf[Geometry].toText
-      val expected = expectedResult
-      assertEquals(expected, actual)
-
-    }
-  }
-
   it("Should pass ST_AreaSpheroid") {
     val geomTestCases = Map(
       ("'POINT (51.3168 -0.56)'") -> "0.0",
@@ -2034,15 +2017,16 @@
       val actual = df.take(1)(0).get(0).asInstanceOf[Double]
       val expected = expectedResult
       assertEquals(expected, actual, 1e-9)
+
     }
   }
 
   it ("should pass ST_Affine") {
     val geomTestCases = Map (
-      ("'POLYGON ((1 0 1, 1 1 1, 2 2 2, 1 0 1))'")-> ("'POLYGON Z((9 11 11, 11 12 13, 18 16 23, 9 11 11))'", "'POLYGON Z((2 3 1, 4 5 1, 7 8 2, 2 3 1))'"),
+      ("'POLYGON ((1 0 1, 1 1 1, 2 2 2, 1 0 1))'")-> ("'POLYGON Z((5 8 16, 7 9 20, 13 16 37, 5 8 16))'", "'POLYGON Z((2 3 1, 4 5 1, 7 8 2, 2 3 1))'"),
       ("'LINESTRING EMPTY'") -> ("'LINESTRING EMPTY'", "'LINESTRING EMPTY'"),
       ("'GEOMETRYCOLLECTION (MULTIPOLYGON (((1 0, 1 1, 2 1, 2 0, 1 0), (1 0.5, 1 0.75, 1.5 0.75, 1.5 0.5, 1 0.5)), ((5 0, 5 5, 7 5, 7 0, 5 0))), POINT (10 10))'")->
-                                                    ("'GEOMETRYCOLLECTION (MULTIPOLYGON (((5 9, 7 10, 8 11, 6 10, 5 9), (6 9.5, 6.5 9.75, 7 10.25, 6.5 10, 6 9.5)), ((9 13, 19 18, 21 20, 11 15, 9 13))), POINT (34 28))'",
+                                                    ("'GEOMETRYCOLLECTION (MULTIPOLYGON (((2 6, 4 7, 5 11, 3 10, 2 6), (3 6.5, 3.5 6.75, 4 8.75, 3.5 8.5, 3 6.5)), ((6 22, 16 27, 18 35, 8 30, 6 22))), POINT (31 52))'",
                                                     "'GEOMETRYCOLLECTION (MULTIPOLYGON (((2 3, 4 5, 5 6, 3 4, 2 3), (3 4, 3.5 4.5, 4 5, 3.5 4.5, 3 4)), ((6 7, 16 17, 18 19, 8 9, 6 7))), POINT (31 32))'")
     )
     for (((geom), expectedResult) <- geomTestCases) {
@@ -2061,7 +2045,7 @@
 
   it ("should pass ST_BoundingDiagonal") {
     val geomTestCases = Map (
-      ("'POINT (10 10)'") -> "'LINESTRING (10 10, 10 10)'",
+      ("'POINT (10 10)'")-> "'LINESTRING (10 10, 10 10)'",
       ("'POLYGON ((1 1 1, 4 4 4, 0 9 3, 0 9 9, 1 1 1))'") -> "'LINESTRING Z(0 1 1, 4 9 9)'",
       ("'GEOMETRYCOLLECTION (MULTIPOLYGON (((1 1, 1 -1, 2 2, 2 9, 9 1, 1 1)), ((5 5, 4 4, 2 2 , 5 5))), POINT (-1 0))'") -> "'LINESTRING (-1 -1, 9 9)'"
     )
@@ -2070,67 +2054,6 @@
       val actual = df.take(1)(0).get(0).asInstanceOf[String]
       val expected = df.take(1)(0).get(1).asInstanceOf[String]
       assertEquals(expected, actual)
-    }
-  }
-
-  it ("should pass ST_Angle - 4 points") {
-    val geomTestCases = Map (
-      ("'POINT (0 0)'", "'POINT (1 1)'", "'POINT (1 0)'", "'POINT (6 2)'") -> (0.4048917862850834, 23.198590513648185)
-    )
-    for (((geom), expectedResult) <- geomTestCases) {
-      val p1 = geom._1
-      val p2 = geom._2
-      val p3 = geom._3
-      val p4 = geom._4
-      val df = sparkSession.sql(s"SELECT ST_Angle(ST_GeomFromWKT($p1), ST_GeomFromWKT($p2), ST_GeomFromWKT($p3), ST_GeomFromWKT($p4)) AS angleInRadian")
-      val expectedRadian = expectedResult._1
-      val expectedDegrees = expectedResult._2
-
-      val actualRadian = df.take(1)(0).get(0).asInstanceOf[Double]
-      val actualDegrees = df.selectExpr("ST_Degrees(angleInRadian)").take(1)(0).get(0).asInstanceOf[Double]
-
-      assertEquals(expectedRadian, actualRadian, 1e-9)
-      assertEquals(expectedDegrees, actualDegrees, 1e-9)
-    }
-  }
-
-  it ("should pass ST_Angle - 3 points") {
-    val geomTestCases = Map(
-      ("'POINT (1 1)'", "'POINT (0 0)'", "'POINT (3 2)'") -> (0.19739555984988044, 11.309932474020195)
-    )
-    for (((geom), expectedResult) <- geomTestCases) {
-      val p1 = geom._1
-      val p2 = geom._2
-      val p3 = geom._3
-      val df = sparkSession.sql(s"SELECT ST_Angle(ST_GeomFromWKT($p1), ST_GeomFromWKT($p2), ST_GeomFromWKT($p3)) AS angleInRadian")
-      val expectedRadian = expectedResult._1
-      val expectedDegrees = expectedResult._2
-
-      val actualRadian = df.take(1)(0).get(0).asInstanceOf[Double]
-      val actualDegrees = df.selectExpr("ST_Degrees(angleInRadian)").take(1)(0).get(0).asInstanceOf[Double]
-
-      assertEquals(expectedRadian, actualRadian, 1e-9)
-      assertEquals(expectedDegrees, actualDegrees, 1e-9)
-    }
-  }
-
-  it ("should pass ST_Angle - 2 lines") {
-    val geomTestCases = Map(
-      ("'LINESTRING (0 0, 1 1)'", "'LINESTRING (0 0, 3 2)'") -> (0.19739555984988044, 11.309932474020195)
-    )
-    for (((geom), expectedResult) <- geomTestCases) {
-      val p1 = geom._1
-      val p2 = geom._2
-
-      val df = sparkSession.sql(s"SELECT ST_Angle(ST_GeomFromWKT($p1), ST_GeomFromWKT($p2)) AS angleInRadian")
-      val expectedRadian = expectedResult._1
-      val expectedDegrees = expectedResult._2
-
-      val actualRadian = df.take(1)(0).get(0).asInstanceOf[Double]
-      val actualDegrees = df.selectExpr("ST_Degrees(angleInRadian)").take(1)(0).get(0).asInstanceOf[Double]
-
-      assertEquals(expectedRadian, actualRadian, 1e-9)
-      assertEquals(expectedDegrees, actualDegrees, 1e-9)
     }
   }
 
@@ -2154,45 +2077,5 @@
       assert(expectedDefaultValue == actualDefaultValue)
     }
   }
-
-<<<<<<< HEAD
-  it("Passed ST_CoordDim with 3D point") {
-    val test = sparkSession.sql("SELECT ST_CoordDim(ST_GeomFromWKT('POINT(1 1 2)'))")
-    assert(test.take(1)(0).get(0).asInstanceOf[Int] == 3)
-  }
-
-  it("Passed ST_CoordDim with Z coordinates") {
-    val test = sparkSession.sql("SELECT ST_CoordDim(ST_GeomFromWKT('POINTZ(1 1 0.5)'))")
-    assert(test.take(1)(0).get(0).asInstanceOf[Int] == 3)
-  }
-
-  it("Passed ST_CoordDim with XYM point") {
-    val test = sparkSession.sql("SELECT ST_CoordDim(ST_GeomFromWKT('POINT M(1 2 3)'))")
-    assert(test.take(1)(0).get(0).asInstanceOf[Int] == 3)
-  }
-
-  it("Passed ST_CoordDim with XYZM point") {
-    val test = sparkSession.sql("SELECT ST_CoordDim(ST_GeomFromWKT('POINT ZM(1 2 3 4)'))")
-    assert(test.take(1)(0).get(0).asInstanceOf[Int] == 4)
-=======
-  it ("should pass GeometryType") {
-    val geomTestCases = Map (
-      ("'POINT (51.3168 -0.56)'") -> "'POINT'",
-      ("'POINT (0 0 1)'") -> "'POINT'",
-      ("'LINESTRING (0 0, 0 90)'") -> "'LINESTRING'",
-      ("'POLYGON ((0 0,0 5,5 0,0 0))'") -> "'POLYGON'",
-      ("'POINTM (1 2 3)'") -> "'POINTM'",
-      ("'LINESTRINGM (0 0 1, 0 90 1)'") -> "'LINESTRINGM'",
-      ("'POLYGONM ((0 0 1, 0 5 1, 5 0 1, 0 0 1))'") -> "'POLYGONM'"
-    )
-    for ((geom, expectedResult) <- geomTestCases) {
-        val df = sparkSession.sql(s"SELECT GeometryType(ST_GeomFromText($geom)), " +
-          s"$expectedResult")
-        val actual = df.take(1)(0).get(0).asInstanceOf[String]
-        val expected = df.take(1)(0).get(1).asInstanceOf[String]
-        assertEquals(expected, actual)
-    }
->>>>>>> bc822490
-  }
   
 }